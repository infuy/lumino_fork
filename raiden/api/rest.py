import errno
import json
import logging
import socket
from http import HTTPStatus
from typing import Dict

import gevent
import gevent.pool
import structlog
from eth_utils import encode_hex, to_checksum_address
from flask import Flask, make_response, request, send_from_directory, url_for
from flask.json import jsonify
from flask_cors import CORS
from flask_restful import Api, abort
from gevent.pywsgi import WSGIServer
from hexbytes import HexBytes
from raiden_webui import RAIDEN_WEBUI_PATH
from webargs.flaskparser import parser
from werkzeug.exceptions import NotFound
from raiden.api.objects import DashboardGraphItem
from raiden.api.objects import DashboardTableItem
from raiden.api.objects import DashboardGeneralItem

from raiden.api.objects import AddressList, PartnersPerTokenList
from raiden.api.v1.encoding import (
    AddressListSchema,
    ChannelStateSchema,
    EventPaymentReceivedSuccessSchema,
    EventPaymentSentFailedSchema,
    EventPaymentSentSuccessSchema,
    HexAddressConverter,
    InvalidEndpoint,
    PartnersPerTokenListSchema,
    PaymentSchema,
    DashboardDataResponseSchema,
    DashboardDataResponseTableItemSchema,
    DashboardDataResponseGeneralItemSchema
)
from raiden.api.v1.resources import (
    AddressResource,
    BlockchainEventsNetworkResource,
    BlockchainEventsTokenResource,
    ChannelBlockchainEventsResource,
    ChannelsResource,
    ChannelsResourceByTokenAddress,
    ChannelsResourceByTokenAndPartnerAddress,
    ConnectionsInfoResource,
    ConnectionsResource,
    PartnersResourceByTokenAddress,
    PaymentResource,
    PaymentResourceV2,
    RaidenInternalEventsResource,
    RegisterTokenResource,
    TokensResource,
    DashboardResource,
    create_blueprint,
)
from raiden.constants import GENESIS_BLOCK_NUMBER, Environment
from raiden.exceptions import (
    AddressWithoutCode,
    AlreadyRegisteredTokenAddress,
    APIServerPortInUseError,
    ChannelNotFound,
    DepositMismatch,
    DepositOverLimit,
    DuplicatedChannelError,
    InsufficientFunds,
    InsufficientGasReserve,
    InvalidAddress,
    InvalidAmount,
    InvalidBlockNumberInput,
    InvalidNumberInput,
    InvalidSettleTimeout,
    PaymentConflict,
    SamePeerAddress,
    TokenNotRegistered,
    TransactionThrew,
    UnknownTokenAddress,
)
from raiden.transfer import channel, views
from raiden.transfer.events import (
    EventPaymentReceivedSuccess,
    EventPaymentSentFailed,
    EventPaymentSentSuccess,
)
from raiden.transfer.state import CHANNEL_STATE_CLOSED, CHANNEL_STATE_OPENED, NettingChannelState
from raiden.utils import (
    create_default_identifier,
    optional_address_to_string,
    pex,
    split_endpoint,
    typing,
)
from raiden.utils.runnable import Runnable

log = structlog.get_logger(__name__)

ERROR_STATUS_CODES = [
    HTTPStatus.CONFLICT,
    HTTPStatus.REQUEST_TIMEOUT,
    HTTPStatus.PAYMENT_REQUIRED,
    HTTPStatus.BAD_REQUEST,
    HTTPStatus.NOT_FOUND,
    HTTPStatus.NOT_IMPLEMENTED,
    HTTPStatus.INTERNAL_SERVER_ERROR,
]

URLS_V1 = [
    (
        '/address',
        AddressResource,
    ),
    (
        '/channels',
        ChannelsResource,
    ),
    (
        '/channels/<hexaddress:token_address>',
        ChannelsResourceByTokenAddress,
    ),
    (
        '/channels/<hexaddress:token_address>/<hexaddress:partner_address>',
        ChannelsResourceByTokenAndPartnerAddress,
    ),
    (
        '/connections/<hexaddress:token_address>',
        ConnectionsResource,
    ),
    (
        '/connections',
        ConnectionsInfoResource,
    ),



    (
        '/paymentsV2',
        PaymentResourceV2,
    ),



    (
        '/payments',
        PaymentResource,
    ),
    (
        '/payments/<hexaddress:token_address>',
        PaymentResource,
        'token_paymentresource',
    ),
    (
        '/payments/<hexaddress:token_address>/<hexaddress:target_address>',
        PaymentResource,
        'token_target_paymentresource',
    ),
    (
        '/tokens',
        TokensResource,
    ),
    (
        '/tokens/<hexaddress:token_address>/partners',
        PartnersResourceByTokenAddress,
    ),
    (
        '/tokens/<hexaddress:token_address>',
        RegisterTokenResource,
    ),

    (
        '/_debug/blockchain_events/network',
        BlockchainEventsNetworkResource,
    ),
    (
        '/_debug/blockchain_events/tokens/<hexaddress:token_address>',
        BlockchainEventsTokenResource,
    ),
    (
        '/_debug/blockchain_events/payment_networks/<hexaddress:token_address>/channels',
        ChannelBlockchainEventsResource,
        'tokenchanneleventsresourceblockchain',
    ),
    (
        (
            '/_debug/blockchain_events/payment_networks/'
            '<hexaddress:token_address>/channels/<hexaddress:partner_address>'
        ),
        ChannelBlockchainEventsResource,
    ),
    (
        '/_debug/raiden_events',
        RaidenInternalEventsResource,
    ),
    (
        '/dashboardLumino',
        DashboardResource,
    ),
]


def api_response(result, status_code=HTTPStatus.OK):
    if status_code == HTTPStatus.NO_CONTENT:
        assert not result, 'Provided 204 response with non-zero length response'
        data = ''
    else:
        data = json.dumps(result)

    response = make_response((
        data,
        status_code,
        {'mimetype': 'application/json', 'Content-Type': 'application/json'},
    ))
    return response


def api_error(errors, status_code):
    assert status_code in ERROR_STATUS_CODES, 'Programming error, unexpected error status code'
    response = make_response((
        json.dumps(dict(errors=errors)),
        status_code,
        {'mimetype': 'application/json', 'Content-Type': 'application/json'},
    ))
    return response


@parser.error_handler
def handle_request_parsing_error(err, _req, _schema):
    """ This handles request parsing errors generated for example by schema
    field validation failing."""
    abort(HTTPStatus.BAD_REQUEST, errors=err.messages)


def endpoint_not_found(e):
    errors = ['invalid endpoint']
    if isinstance(e, InvalidEndpoint):
        errors.append(e.description)
    return api_error(errors, HTTPStatus.NOT_FOUND)


def hexbytes_to_str(map_: Dict):
    """ Converts values that are of type `HexBytes` to strings. """
    for k, v in map_.items():
        if isinstance(v, HexBytes):
            map_[k] = encode_hex(v)


def encode_byte_values(map_: Dict):
    """ Converts values that are of type `bytes` to strings. """
    for k, v in map_.items():
        if isinstance(v, bytes):
            map_[k] = encode_hex(v)


def encode_object_to_str(map_: Dict):
    for k, v in map_.items():
        if isinstance(v, int) or k == 'args':
            continue
        if not isinstance(v, str):
            map_[k] = repr(v)


def normalize_events_list(old_list):
    """Internally the `event_type` key is prefixed with underscore but the API
    returns an object without that prefix"""
    new_list = []
    for _event in old_list:
        new_event = dict(_event)
        if new_event.get('args'):
            new_event['args'] = dict(new_event['args'])
            encode_byte_values(new_event['args'])
        # remove the queue identifier
        if new_event.get('queue_identifier'):
            del new_event['queue_identifier']
        # the events contain HexBytes values, convert those to strings
        hexbytes_to_str(new_event)
        # Some of the raiden events contain accounts and as such need to
        # be exported in hex to the outside world
        name = new_event['event']
        if name == 'EventPaymentReceivedSuccess':
            new_event['initiator'] = to_checksum_address(new_event['initiator'])
        if name in ('EventPaymentSentSuccess', 'EventPaymentSentFailed'):
            new_event['target'] = to_checksum_address(new_event['target'])
        encode_byte_values(new_event)
        # encode unserializable objects
        encode_object_to_str(new_event)
        new_list.append(new_event)
    return new_list


def convert_to_serializable(event_list):
    returned_events = []
    for event in event_list:
        new_event = {
            'event': type(event).__name__,
        }
        new_event.update(event.__dict__)
        returned_events.append(new_event)
    return returned_events


def restapi_setup_urls(flask_api_context, rest_api, urls):
    for url_tuple in urls:
        if len(url_tuple) == 2:
            route, resource_cls = url_tuple
            endpoint = resource_cls.__name__.lower()
        elif len(url_tuple) == 3:
            route, resource_cls, endpoint = url_tuple
        else:
            raise ValueError(f'Invalid URL format: {url_tuple!r}')
        flask_api_context.add_resource(
            resource_cls,
            route,
            resource_class_kwargs={'rest_api_object': rest_api},
            endpoint=endpoint,
        )


def restapi_setup_type_converters(flask_app, names_to_converters):
    for key, value in names_to_converters.items():
        flask_app.url_map.converters[key] = value


class APIServer(Runnable):
    """
    Runs the API-server that routes the endpoint to the resources.
    The API is wrapped in multiple layers, and the Server should be invoked this way::

        # instance of the raiden-api
        raiden_api = RaidenAPI(...)

        # wrap the raiden-api with rest-logic and encoding
        rest_api = RestAPI(raiden_api)

        # create the server and link the api-endpoints with flask / flask-restful middleware
        api_server = APIServer(rest_api, {'host: '127.0.0.1', 'port': 5001})

        # run the server greenlet
        api_server.start()
    """

    _api_prefix = '/api/1'

    def __init__(
            self,
            rest_api,
            config,
            cors_domain_list=None,
            web_ui=False,
            eth_rpc_endpoint=None,
    ):
        super().__init__()
        if rest_api.version != 1:
            raise ValueError(
                'Invalid api version: {}'.format(rest_api.version),
            )
        self._api_prefix = f'/api/v{rest_api.version}'

        flask_app = Flask(__name__)
        if cors_domain_list:
            CORS(flask_app, origins=cors_domain_list)

        if eth_rpc_endpoint:
            if not eth_rpc_endpoint.startswith('http'):
                eth_rpc_endpoint = 'http://{}'.format(eth_rpc_endpoint)
            flask_app.config['WEB3_ENDPOINT'] = eth_rpc_endpoint

        blueprint = create_blueprint()
        flask_api_context = Api(blueprint, prefix=self._api_prefix)

        restapi_setup_type_converters(
            flask_app,
            {
                'hexaddress': HexAddressConverter,
            },
        )

        restapi_setup_urls(
            flask_api_context,
            rest_api,
            URLS_V1
        )

        self.config = config
        self.rest_api = rest_api
        self.flask_app = flask_app
        self.blueprint = blueprint
        self.flask_api_context = flask_api_context

        self.wsgiserver = None
        self.flask_app.register_blueprint(self.blueprint)

        self.flask_app.config['WEBUI_PATH'] = RAIDEN_WEBUI_PATH

        self.flask_app.register_error_handler(HTTPStatus.NOT_FOUND, endpoint_not_found)
        self.flask_app.register_error_handler(Exception, self.unhandled_exception)
        self.flask_app.before_request(self._is_raiden_running)

        # needed so flask_restful propagates the exception to our error handler above
        # or else, it'll replace it with a E500 response
        self.flask_app.config['PROPAGATE_EXCEPTIONS'] = True

        if web_ui:
            for route in ('/ui/<path:file_name>', '/ui', '/ui/', '/index.html', '/'):
                self.flask_app.add_url_rule(
                    route,
                    route,
                    view_func=self._serve_webui,
                    methods=('GET', ),
                )

        self._is_raiden_running()

    def _is_raiden_running(self):
        # We cannot accept requests before the node has synchronized with the
        # blockchain, which is done during the call to RaidenService.start.
        # Otherwise there is no guarantee that the node is in a valid state and
        # that the actions are valid, e.g. deposit in a channel that has closed
        # while the node was offline.
        if not self.rest_api.raiden_api.raiden:
            raise RuntimeError(
                'The RaidenService must be started before the API can be used',
            )

    def _serve_webui(self, file_name='index.html'):  # pylint: disable=redefined-builtin
        try:
            if not file_name:
                raise NotFound

            web3 = self.flask_app.config.get('WEB3_ENDPOINT')
            if 'config.' in file_name and file_name.endswith('.json'):
                environment_type = self.rest_api.raiden_api.raiden.config[
                    'environment_type'
                ].name.lower()
                config = {
                    'raiden': self._api_prefix,
                    'web3': web3,
                    'settle_timeout': self.rest_api.raiden_api.raiden.config['settle_timeout'],
                    'reveal_timeout': self.rest_api.raiden_api.raiden.config['reveal_timeout'],
                    'environment_type': environment_type,
                }

                # if raiden sees eth rpc endpoint as localhost, replace it by Host header,
                # which is the hostname by which the client/browser sees/access the raiden node
                host = request.headers.get('Host')
                if web3 and host:
                    web3_host, web3_port = split_endpoint(web3)
                    if web3_host in ('localhost', '127.0.0.1'):
                        host, _ = split_endpoint(host)
                        web3 = f'http://{host}:{web3_port}'
                        config['web3'] = web3

                response = jsonify(config)
            else:
                response = send_from_directory(self.flask_app.config['WEBUI_PATH'], file_name)
        except (NotFound, AssertionError):
            response = send_from_directory(self.flask_app.config['WEBUI_PATH'], 'index.html')
        return response

    def _run(self):
        try:
            # stop may have been executed before _run was scheduled, in this
            # case wsgiserver will be None
            if self.wsgiserver is not None:
                self.wsgiserver.serve_forever()
        except gevent.GreenletExit:  # pylint: disable=try-except-raise
            raise
        except Exception:
            self.stop()  # ensure cleanup and wait on subtasks
            raise

    def start(self):
        log.debug(
            'Starting rest api',
            host=self.config['host'],
            port=self.config['port'],
        )

        # WSGI expects an stdlib logger. With structlog there's conflict of
        # method names. Rest unhandled exception will be re-raised here:
        wsgi_log = logging.getLogger(__name__ + '.pywsgi')

        # server.stop() clears the handle and the pool, this is okay since a
        # new WSGIServer is created on each start
        pool = gevent.pool.Pool()
        wsgiserver = WSGIServer(
            (self.config['host'], self.config['port']),
            self.flask_app,
            log=wsgi_log,
            error_log=wsgi_log,
            spawn=pool,
        )

        try:
            wsgiserver.init_socket()
        except socket.error as e:
            if e.errno == errno.EADDRINUSE:
                raise APIServerPortInUseError()
            raise

        self.wsgiserver = wsgiserver

        log.debug('REST API started', node=pex(self.rest_api.raiden_api.address))

        super().start()

    def stop(self):
        log.debug(
            'Stopping rest api',
            host=self.config['host'],
            port=self.config['port'],
        )

        if self.wsgiserver is not None:
            self.wsgiserver.stop()
            self.wsgiserver = None

        log.debug('REST API stopped', node=pex(self.rest_api.raiden_api.address))

    def unhandled_exception(self, exception: Exception):
        """ Flask.errorhandler when an exception wasn't correctly handled """
        log.critical(
            'Unhandled exception when processing endpoint request',
            exc_info=True,
            node=pex(self.rest_api.raiden_api.address),
        )
        self.greenlet.kill(exception)
        return api_error([str(exception)], HTTPStatus.INTERNAL_SERVER_ERROR)


class RestAPI:
    """
    This wraps around the actual RaidenAPI in api/python.
    It will provide the additional, neccessary RESTful logic and
    the proper JSON-encoding of the Objects provided by the RaidenAPI
    """
    version = 1

    def __init__(self, raiden_api):
        self.raiden_api = raiden_api
        self.channel_schema = ChannelStateSchema()
        self.address_list_schema = AddressListSchema()
        self.partner_per_token_list_schema = PartnersPerTokenListSchema()
        self.payment_schema = PaymentSchema()
        self.sent_success_payment_schema = EventPaymentSentSuccessSchema()
        self.received_success_payment_schema = EventPaymentReceivedSuccessSchema()
        self.failed_payment_schema = EventPaymentSentFailedSchema()
        self.dashboard_data_response_schema = DashboardDataResponseSchema()
        self.dashboard_data_response_table_item_schema = DashboardDataResponseTableItemSchema()
        self.dashboard_data_response_general_item_schema = DashboardDataResponseGeneralItemSchema()

    def get_our_address(self):
        return api_response(
            result=dict(our_address=to_checksum_address(self.raiden_api.address)),
        )

    def register_token(
            self,
            registry_address: typing.PaymentNetworkID,
            token_address: typing.TokenAddress,
    ):
        if self.raiden_api.raiden.config['environment_type'] == Environment.PRODUCTION:
            return api_error(
                errors='Registering a new token is currently disabled in the Ethereum mainnet',
                status_code=HTTPStatus.NOT_IMPLEMENTED,
            )
        log.debug(
            'Registering token',
            node=pex(self.raiden_api.address),
            registry_address=to_checksum_address(registry_address),
            token_address=to_checksum_address(token_address),
        )
        try:
            token_network_address = self.raiden_api.token_network_register(
                registry_address,
                token_address,
            )
        except (InvalidAddress, AlreadyRegisteredTokenAddress, TransactionThrew) as e:
            return api_error(
                errors=str(e),
                status_code=HTTPStatus.CONFLICT,
            )
        except InsufficientFunds as e:
            return api_error(
                errors=str(e),
                status_code=HTTPStatus.PAYMENT_REQUIRED,
            )

        return api_response(
            result=dict(token_network_address=to_checksum_address(token_network_address)),
            status_code=HTTPStatus.CREATED,
        )

    def open(
            self,
            registry_address: typing.PaymentNetworkID,
            partner_address: typing.Address,
            token_address: typing.TokenAddress,
            settle_timeout: typing.BlockTimeout = None,
            total_deposit: typing.TokenAmount = None,
    ):
        log.debug(
            'Opening channel',
            node=pex(self.raiden_api.address),
            registry_address=to_checksum_address(registry_address),
            partner_address=to_checksum_address(partner_address),
            token_address=to_checksum_address(token_address),
            settle_timeout=settle_timeout,
        )
        try:
            token = self.raiden_api.raiden.chain.token(token_address)
        except AddressWithoutCode as e:
            return api_error(
                errors=str(e),
                status_code=HTTPStatus.CONFLICT,
            )
        balance = token.balance_of(self.raiden_api.raiden.address)

        if total_deposit is not None and total_deposit > balance:
            error_msg = 'Not enough balance to deposit. {} Available={} Needed={}'.format(
                pex(token_address),
                balance,
                total_deposit,
            )
            return api_error(
                errors=error_msg,
                status_code=HTTPStatus.PAYMENT_REQUIRED,
            )

        try:
            self.raiden_api.channel_open(
                registry_address,
                token_address,
                partner_address,
                settle_timeout,
            )
        except (InvalidAddress, InvalidSettleTimeout, SamePeerAddress,
                AddressWithoutCode, DuplicatedChannelError, TokenNotRegistered) as e:
            return api_error(
                errors=str(e),
                status_code=HTTPStatus.CONFLICT,
            )
        except (InsufficientFunds, InsufficientGasReserve) as e:
            return api_error(
                errors=str(e),
                status_code=HTTPStatus.PAYMENT_REQUIRED,
            )

        if total_deposit:
            # make initial deposit
            log.debug(
                'Depositing to new channel',
                node=pex(self.raiden_api.address),
                registry_address=to_checksum_address(registry_address),
                token_address=to_checksum_address(token_address),
                partner_address=to_checksum_address(partner_address),
                total_deposit=total_deposit,
            )
            try:
                self.raiden_api.set_total_channel_deposit(
                    registry_address=registry_address,
                    token_address=token_address,
                    partner_address=partner_address,
                    total_deposit=total_deposit,
                )
            except InsufficientFunds as e:
                return api_error(
                    errors=str(e),
                    status_code=HTTPStatus.PAYMENT_REQUIRED,
                )
            except (DepositOverLimit, DepositMismatch) as e:
                return api_error(
                    errors=str(e),
                    status_code=HTTPStatus.CONFLICT,
                )

        channel_state = views.get_channelstate_for(
            views.state_from_raiden(self.raiden_api.raiden),
            registry_address,
            token_address,
            partner_address,
        )

        result = self.channel_schema.dump(channel_state)

        return api_response(
            result=result.data,
            status_code=HTTPStatus.CREATED,
        )

    def connect(
            self,
            registry_address: typing.PaymentNetworkID,
            token_address: typing.TokenAddress,
            funds: typing.TokenAmount,
            initial_channel_target: int = None,
            joinable_funds_target: float = None,
    ):
        log.debug(
            'Connecting to token network',
            node=pex(self.raiden_api.address),
            registry_address=to_checksum_address(registry_address),
            token_address=to_checksum_address(token_address),
            funds=funds,
            initial_channel_target=initial_channel_target,
            joinable_funds_target=joinable_funds_target,
        )
        try:
            self.raiden_api.token_network_connect(
                registry_address,
                token_address,
                funds,
                initial_channel_target,
                joinable_funds_target,
            )
        except (InsufficientFunds, InsufficientGasReserve) as e:
            return api_error(
                errors=str(e),
                status_code=HTTPStatus.PAYMENT_REQUIRED,
            )
        except (InvalidAmount, InvalidAddress) as e:
            return api_error(
                errors=str(e),
                status_code=HTTPStatus.CONFLICT,
            )

        return api_response(
            result=dict(),
            status_code=HTTPStatus.NO_CONTENT,
        )

    def leave(
            self,
            registry_address: typing.PaymentNetworkID,
            token_address: typing.TokenAddress,
    ):
        log.debug(
            'Leaving token network',
            node=pex(self.raiden_api.address),
            registry_address=to_checksum_address(registry_address),
            token_address=to_checksum_address(token_address),
        )
        closed_channels = self.raiden_api.token_network_leave(
            registry_address,
            token_address,
        )
        closed_channels = [
            self.channel_schema.dump(channel_state).data
            for channel_state in closed_channels
        ]
        return api_response(result=closed_channels)

    def get_connection_managers_info(self, registry_address: typing.PaymentNetworkID):
        """Get a dict whose keys are token addresses and whose values are
        open channels, funds of last request, sum of deposits and number of channels"""
        log.debug(
            'Getting connection managers info',
            node=pex(self.raiden_api.address),
            registry_address=to_checksum_address(registry_address),
        )
        connection_managers = dict()

        for token in self.raiden_api.get_tokens_list(registry_address):
            token_network_identifier = views.get_token_network_identifier_by_token_address(
                views.state_from_raiden(self.raiden_api.raiden),
                payment_network_id=registry_address,
                token_address=token,
            )

            try:
                connection_manager = self.raiden_api.raiden.connection_manager_for_token_network(
                    token_network_identifier,
                )
            except InvalidAddress:
                connection_manager = None

            open_channels = views.get_channelstate_open(
                chain_state=views.state_from_raiden(self.raiden_api.raiden),
                payment_network_id=registry_address,
                token_address=token,
            )
            if connection_manager is not None and open_channels:
                connection_managers[to_checksum_address(connection_manager.token_address)] = {
                    'funds': connection_manager.funds,
                    'sum_deposits': views.get_our_capacity_for_token_network(
                        views.state_from_raiden(self.raiden_api.raiden),
                        registry_address,
                        token,
                    ),
                    'channels': len(open_channels),
                }

        return connection_managers

    def get_channel_list(
            self,
            registry_address: typing.PaymentNetworkID,
            token_address: typing.TokenAddress = None,
            partner_address: typing.Address = None,
    ):
        log.debug(
            'Getting channel list',
            node=pex(self.raiden_api.address),
            registry_address=to_checksum_address(registry_address),
            token_address=optional_address_to_string(token_address),
            partner_address=optional_address_to_string(partner_address),
        )
        raiden_service_result = self.raiden_api.get_channel_list(
            registry_address,
            token_address,
            partner_address,
        )
        assert isinstance(raiden_service_result, list)
        result = [
            self.channel_schema.dump(channel_schema).data
            for channel_schema in raiden_service_result
        ]
        return api_response(result=result)

    def get_tokens_list(self, registry_address: typing.PaymentNetworkID):
        log.debug(
            'Getting token list',
            node=pex(self.raiden_api.address),
            registry_address=to_checksum_address(registry_address),
        )
        raiden_service_result = self.raiden_api.get_tokens_list(registry_address)
        assert isinstance(raiden_service_result, list)
        tokens_list = AddressList(raiden_service_result)
        result = self.address_list_schema.dump(tokens_list)
        return api_response(result=result.data)

    def get_blockchain_events_network(
            self,
            registry_address: typing.PaymentNetworkID,
            from_block: typing.BlockSpecification = GENESIS_BLOCK_NUMBER,
            to_block: typing.BlockSpecification = 'latest',
    ):
        log.debug(
            'Getting network events',
            node=pex(self.raiden_api.address),
            registry_address=to_checksum_address(registry_address),
            from_block=from_block,
            to_block=to_block,
        )
        try:
            raiden_service_result = self.raiden_api.get_blockchain_events_network(
                registry_address=registry_address,
                from_block=from_block,
                to_block=to_block,
            )
        except InvalidBlockNumberInput as e:
            return api_error(str(e), status_code=HTTPStatus.CONFLICT)

        return api_response(result=normalize_events_list(raiden_service_result))

    def get_blockchain_events_token_network(
            self,
            token_address: typing.TokenAddress,
            from_block: typing.BlockSpecification = GENESIS_BLOCK_NUMBER,
            to_block: typing.BlockSpecification = 'latest',
    ):
        log.debug(
            'Getting token network blockchain events',
            node=pex(self.raiden_api.address),
            token_address=to_checksum_address(token_address),
            from_block=from_block,
            to_block=to_block,
        )
        try:
            raiden_service_result = self.raiden_api.get_blockchain_events_token_network(
                token_address=token_address,
                from_block=from_block,
                to_block=to_block,
            )
            return api_response(result=normalize_events_list(raiden_service_result))
        except UnknownTokenAddress as e:
            return api_error(str(e), status_code=HTTPStatus.NOT_FOUND)
        except (InvalidBlockNumberInput, InvalidAddress) as e:
            return api_error(str(e), status_code=HTTPStatus.CONFLICT)

    def get_raiden_events_payment_history_with_timestamps(
            self,
            token_address: typing.TokenAddress = None,
            target_address: typing.Address = None,
            limit: int = None,
            offset: int = None,
    ):
        log.debug(
            'Getting payment history',
            node=pex(self.raiden_api.address),
            token_address=optional_address_to_string(token_address),
            target_address=optional_address_to_string(target_address),
            limit=limit,
            offset=offset,
        )
        try:
            service_result = self.raiden_api.get_raiden_events_payment_history_with_timestamps(
                token_address=token_address,
                target_address=target_address,
                limit=limit,
                offset=offset,
            )
        except (InvalidNumberInput, InvalidAddress) as e:
            return api_error(str(e), status_code=HTTPStatus.CONFLICT)

        result = []
        for event in service_result:
            if isinstance(event.wrapped_event, EventPaymentSentSuccess):
                serialized_event = self.sent_success_payment_schema.dump(event)
            elif isinstance(event.wrapped_event, EventPaymentSentFailed):
                serialized_event = self.failed_payment_schema.dump(event)
            elif isinstance(event.wrapped_event, EventPaymentReceivedSuccess):
                serialized_event = self.received_success_payment_schema.dump(event)
            else:
                log.warning(
                    'Unexpected event',
                    node=pex(self.raiden_api.address),
                    unexpected_event=event.wrapped_event,
                )

            result.append(serialized_event.data)
        return api_response(result=result)

<<<<<<< HEAD
    def get_dashboard_data(self, registry_address: typing.PaymentNetworkID, graph_from_date, graph_to_date, table_limit:int = None):
        result = self.raiden_api.get_dashboard_data(graph_from_date, graph_to_date, table_limit)
        token_list = self.raiden_api.get_tokens_list(registry_address)

        result = self._map_data(result, token_list)

        return api_response(result=result)

    def _map_data(self, data_param, token_list):
        data_graph = data_param["data_graph"]
        data_table = data_param["data_table"]
        data_general_payments = data_param["data_general_payments"]

        result = {"data_graph": self._map_data_graph(data_graph),
                  "data_table": self._map_data_table(data_table),
                  "data_token": self._map_data_token(token_list),
                  "data_general_payments": self._map_data_general_payments(data_general_payments)}

        return result

    def _map_data_general_payments(self, data_general_payments):
        result = []
        for general_item in data_general_payments:

            general_item_obj = DashboardGeneralItem()
            general_item_obj.event_type_code = general_item[0]
            general_item_obj.event_type_class_name = general_item[1]
            general_item_obj.quantity = general_item[2]

            general_item_serialized = self.dashboard_data_response_general_item_schema.dump(general_item_obj)
            result.append(general_item_serialized.data)

        return result

    def _map_data_token(self, token_list):
        assert isinstance(token_list, list)
        tokens_list = AddressList(token_list)
        result = self.address_list_schema.dump(tokens_list)
        return result.data

    def _map_data_table(self, table_data):
        result = {"payments_received": [],
                  "payments_sent": []}
        payments_received = []
        payments_sent = []
        for key in table_data:
            list_item = table_data[key]
            for tuple_item in list_item:
                table_item_serialized = self._get_dashboard_table_item_serialized(key, tuple_item[0], tuple_item[1])
                if key == "payments_received":
                    payments_received.append(table_item_serialized)
                else:
                    payments_sent.append(table_item_serialized)

            result["payments_received"] = payments_received
            result["payments_sent"] = payments_sent

        return result

    def _get_dashboard_table_item_serialized(self, event_type, log_time, data_param):
        data = json.loads(data_param)
        dashboard_table_item = DashboardTableItem()
        dashboard_table_item.identifier = data["identifier"]
        dashboard_table_item.log_time = log_time
        dashboard_table_item.amount = data["amount"]

        if event_type == "payments_received":
            dashboard_table_item.initiator_address = data["initiator"]
        else:
            dashboard_table_item.target_address = data["target"]

        table_payment_received_item_obj_serialized = self.dashboard_data_response_table_item_schema.dump(
            dashboard_table_item)

        return table_payment_received_item_obj_serialized.data

    def _map_data_graph(self, graph_data):
        result = []
        for graph_item in graph_data:
            graph_item_obj = DashboardGraphItem(graph_item[0],
                                       graph_item[1],
                                       graph_item[2],
                                       graph_item[3],
                                       graph_item[4],
                                       graph_item[5],
                                       graph_item[6])

            graph_item_obj_serialized = self.dashboard_data_response_schema.dump(graph_item_obj)
            result.append(graph_item_obj_serialized.data)
        return result
=======
    def get_raiden_events_payment_history_with_timestamps_v2(
            self,
            initiatior_address: typing.Address = None,
            target_address: typing.Address = None,
            from_date: typing.LogTime = None,
            to_date: typing.LogTime = None,
            event_type: int = None,
            limit: int = None,
            offset: int = None,
    ):
        log.info(
            'Getting payment history',
            node=pex(self.raiden_api.address),
            initiatior_address=optional_address_to_string(initiatior_address),
            target_address=optional_address_to_string(target_address),
            from_date=from_date,
            to_date=to_date,
            event_type=event_type,
            limit=limit,
            offset=offset,
        )
        try:
            service_result = self.raiden_api.get_raiden_events_payment_history_with_timestamps_v2(
                initiatior_address=initiatior_address,
                target_address=target_address,
                from_date=from_date,
                to_date=to_date,
                event_type=event_type,
                limit=limit,
                offset=offset,
            )
        except (InvalidNumberInput, InvalidAddress) as e:
            return api_error(str(e), status_code=HTTPStatus.CONFLICT)

        result = []
        for event in service_result:
            if isinstance(event.wrapped_event, EventPaymentSentSuccess):
                serialized_event = self.sent_success_payment_schema.dump(event)
            elif isinstance(event.wrapped_event, EventPaymentSentFailed):
                serialized_event = self.failed_payment_schema.dump(event)
            elif isinstance(event.wrapped_event, EventPaymentReceivedSuccess):
                serialized_event = self.received_success_payment_schema.dump(event)
            else:
                log.warning(
                    'Unexpected event',
                    node=pex(self.raiden_api.address),
                    unexpected_event=event.wrapped_event,
                )

            result.append(serialized_event.data)

        return api_response(result=result)
>>>>>>> 1d53dadd

    def get_raiden_internal_events_with_timestamps(self, limit, offset):
        return [
            str(e)
            for e in self.raiden_api.raiden.wal.storage.get_events_with_timestamps(
                limit=limit,
                offset=offset,
            )
        ]

    def get_blockchain_events_channel(
            self,
            token_address: typing.TokenAddress,
            partner_address: typing.Address = None,
            from_block: typing.BlockSpecification = GENESIS_BLOCK_NUMBER,
            to_block: typing.BlockSpecification = 'latest',
    ):
        log.debug(
            'Getting channel blockchain events',
            node=pex(self.raiden_api.address),
            token_address=to_checksum_address(token_address),
            partner_address=optional_address_to_string(partner_address),
            from_block=from_block,
            to_block=to_block,
        )
        try:
            raiden_service_result = self.raiden_api.get_blockchain_events_channel(
                token_address=token_address,
                partner_address=partner_address,
                from_block=from_block,
                to_block=to_block,
            )
            return api_response(result=normalize_events_list(raiden_service_result))
        except (InvalidBlockNumberInput, InvalidAddress) as e:
            return api_error(str(e), status_code=HTTPStatus.CONFLICT)
        except UnknownTokenAddress as e:
            return api_error(str(e), status_code=HTTPStatus.NOT_FOUND)

    def get_channel(
            self,
            registry_address: typing.PaymentNetworkID,
            token_address: typing.TokenAddress,
            partner_address: typing.Address,
    ):
        log.debug(
            'Getting channel',
            node=pex(self.raiden_api.address),
            registry_address=to_checksum_address(registry_address),
            token_address=to_checksum_address(token_address),
            partner_address=to_checksum_address(partner_address),
        )
        try:
            channel_state = self.raiden_api.get_channel(
                registry_address=registry_address,
                token_address=token_address,
                partner_address=partner_address,
            )
            result = self.channel_schema.dump(channel_state)
            return api_response(result=result.data)
        except ChannelNotFound as e:
            return api_error(
                errors=str(e),
                status_code=HTTPStatus.NOT_FOUND,
            )

    def get_partners_by_token(
            self,
            registry_address: typing.PaymentNetworkID,
            token_address: typing.TokenAddress,
    ):
        log.debug(
            'Getting partners by token',
            node=pex(self.raiden_api.address),
            registry_address=to_checksum_address(registry_address),
            token_address=to_checksum_address(token_address),
        )
        return_list = []
        try:
            raiden_service_result = self.raiden_api.get_channel_list(
                registry_address,
                token_address,
            )
        except InvalidAddress as e:
            return api_error(
                errors=str(e),
                status_code=HTTPStatus.CONFLICT,
            )

        for result in raiden_service_result:
            return_list.append({
                'partner_address': result.partner_state.address,
                'channel': url_for(
                    # TODO: Somehow nicely parameterize this for future versions
                    'v1_resources.channelsresourcebytokenandpartneraddress',
                    token_address=token_address,
                    partner_address=result.partner_state.address,
                ),
            })

        schema_list = PartnersPerTokenList(return_list)
        result = self.partner_per_token_list_schema.dump(schema_list)
        return api_response(result=result.data)

    def initiate_payment(
            self,
            registry_address: typing.PaymentNetworkID,
            token_address: typing.TokenAddress,
            target_address: typing.Address,
            amount: typing.TokenAmount,
            identifier: typing.PaymentID,
    ):
        log.debug(
            'Initiating payment',
            node=pex(self.raiden_api.address),
            registry_address=to_checksum_address(registry_address),
            token_address=to_checksum_address(token_address),
            target_address=to_checksum_address(target_address),
            amount=amount,
            payment_identifier=identifier,
        )

        if identifier is None:
            identifier = create_default_identifier()

        try:
            transfer_result = self.raiden_api.transfer(
                registry_address=registry_address,
                token_address=token_address,
                target=target_address,
                amount=amount,
                identifier=identifier,
            )
        except (InvalidAmount, InvalidAddress, PaymentConflict, UnknownTokenAddress) as e:
            return api_error(
                errors=str(e),
                status_code=HTTPStatus.CONFLICT,
            )
        except InsufficientFunds as e:
            return api_error(
                errors=str(e),
                status_code=HTTPStatus.PAYMENT_REQUIRED,
            )

        if transfer_result is False:
            return api_error(
                errors="Payment couldn't be completed "
                "(insufficient funds, no route to target or target offline).",
                status_code=HTTPStatus.CONFLICT,
            )

        payment = {
            'initiator_address': self.raiden_api.address,
            'registry_address': registry_address,
            'token_address': token_address,
            'target_address': target_address,
            'amount': amount,
            'identifier': identifier,
            'secret': transfer_result.get('secret').hex(),
            'secret_hash': transfer_result.get('secret_hash').hex(),
        }
        result = self.payment_schema.dump(payment)
        return api_response(result=result.data)

    def _deposit(
            self,
            registry_address: typing.PaymentNetworkID,
            channel_state: NettingChannelState,
            total_deposit: typing.TokenAmount,
    ):
        log.debug(
            'Depositing to channel',
            node=pex(self.raiden_api.address),
            registry_address=to_checksum_address(registry_address),
            channel_identifier=channel_state.identifier,
            total_deposit=total_deposit,
        )

        if channel.get_status(channel_state) != CHANNEL_STATE_OPENED:
            return api_error(
                errors="Can't set total deposit on a closed channel",
                status_code=HTTPStatus.CONFLICT,
            )

        try:
            self.raiden_api.set_total_channel_deposit(
                registry_address,
                channel_state.token_address,
                channel_state.partner_state.address,
                total_deposit,
            )
        except InsufficientFunds as e:
            return api_error(
                errors=str(e),
                status_code=HTTPStatus.PAYMENT_REQUIRED,
            )
        except DepositOverLimit as e:
            return api_error(
                errors=str(e),
                status_code=HTTPStatus.CONFLICT,
            )
        except DepositMismatch as e:
            return api_error(
                errors=str(e),
                status_code=HTTPStatus.CONFLICT,
            )

        updated_channel_state = self.raiden_api.get_channel(
            registry_address,
            channel_state.token_address,
            channel_state.partner_state.address,
        )

        result = self.channel_schema.dump(updated_channel_state)
        return api_response(result=result.data)

    def _close(
            self,
            registry_address: typing.PaymentNetworkID,
            channel_state: NettingChannelState,
    ):
        log.debug(
            'Closing channel',
            node=pex(self.raiden_api.address),
            registry_address=to_checksum_address(registry_address),
            channel_identifier=channel_state.identifier,
        )

        if channel.get_status(channel_state) != CHANNEL_STATE_OPENED:
            return api_error(
                errors='Attempted to close an already closed channel',
                status_code=HTTPStatus.CONFLICT,
            )

        try:
            self.raiden_api.channel_close(
                registry_address,
                channel_state.token_address,
                channel_state.partner_state.address,
            )
        except InsufficientFunds as e:
            return api_error(
                errors=str(e),
                status_code=HTTPStatus.PAYMENT_REQUIRED,
            )

        updated_channel_state = self.raiden_api.get_channel(
            registry_address,
            channel_state.token_address,
            channel_state.partner_state.address,
        )

        result = self.channel_schema.dump(updated_channel_state)
        return api_response(result=result.data)

    def patch_channel(
            self,
            registry_address: typing.PaymentNetworkID,
            token_address: typing.TokenAddress,
            partner_address: typing.Address,
            total_deposit: typing.TokenAmount = None,
            state: str = None,
    ):
        log.debug(
            'Patching channel',
            node=pex(self.raiden_api.address),
            registry_address=to_checksum_address(registry_address),
            token_address=to_checksum_address(token_address),
            partner_address=to_checksum_address(partner_address),
            total_deposit=total_deposit,
            state=state,
        )

        if total_deposit is not None and state is not None:
            return api_error(
                errors="Can not update a channel's total deposit and state at the same time",
                status_code=HTTPStatus.CONFLICT,
            )

        if total_deposit is None and state is None:
            return api_error(
                errors="Nothing to do. Should either provide 'total_deposit' or 'state' argument",
                status_code=HTTPStatus.BAD_REQUEST,
            )
        if total_deposit and total_deposit < 0:
            return api_error(
                errors="Amount to deposit must not be negative.",
                status_code=HTTPStatus.CONFLICT,
            )

        try:
            channel_state = self.raiden_api.get_channel(
                registry_address=registry_address,
                token_address=token_address,
                partner_address=partner_address,
            )

        except ChannelNotFound:
            return api_error(
                errors='Requested channel for token {} and partner {} not found'.format(
                    to_checksum_address(token_address),
                    to_checksum_address(partner_address),
                ),
                status_code=HTTPStatus.CONFLICT,
            )
        except InvalidAddress as e:
            return api_error(
                errors=str(e),
                status_code=HTTPStatus.CONFLICT,
            )

        if total_deposit is not None:
            result = self._deposit(registry_address, channel_state, total_deposit)

        elif state == CHANNEL_STATE_CLOSED:
            result = self._close(registry_address, channel_state)

        else:  # should never happen, channel_state is validated in the schema
            result = api_error(
                errors='Provided invalid channel state {}'.format(state),
                status_code=HTTPStatus.BAD_REQUEST,
            )
        return result<|MERGE_RESOLUTION|>--- conflicted
+++ resolved
@@ -921,7 +921,6 @@
             result.append(serialized_event.data)
         return api_response(result=result)
 
-<<<<<<< HEAD
     def get_dashboard_data(self, registry_address: typing.PaymentNetworkID, graph_from_date, graph_to_date, table_limit:int = None):
         result = self.raiden_api.get_dashboard_data(graph_from_date, graph_to_date, table_limit)
         token_list = self.raiden_api.get_tokens_list(registry_address)
@@ -1012,7 +1011,7 @@
             graph_item_obj_serialized = self.dashboard_data_response_schema.dump(graph_item_obj)
             result.append(graph_item_obj_serialized.data)
         return result
-=======
+
     def get_raiden_events_payment_history_with_timestamps_v2(
             self,
             initiatior_address: typing.Address = None,
@@ -1065,7 +1064,6 @@
             result.append(serialized_event.data)
 
         return api_response(result=result)
->>>>>>> 1d53dadd
 
     def get_raiden_internal_events_with_timestamps(self, limit, offset):
         return [
