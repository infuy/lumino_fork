import errno
import json
import logging
import socket
from http import HTTPStatus
from typing import Dict

import gevent
import gevent.pool
import structlog
from eth_utils import encode_hex, to_checksum_address
from flask import Flask, make_response, request, send_from_directory, url_for
from flask.json import jsonify
from flask_cors import CORS
from flask_restful import Api, abort
from gevent.pywsgi import WSGIServer
from hexbytes import HexBytes
from raiden_webui import RAIDEN_WEBUI_PATH
from webargs.flaskparser import parser
from werkzeug.exceptions import NotFound
from raiden.api.objects import DashboardGraphItem
from raiden.api.objects import DashboardTableItem
from raiden.api.objects import DashboardGeneralItem

from raiden.api.objects import AddressList, PartnersPerTokenList
from raiden.api.v1.encoding import (
    AddressListSchema,
    ChannelStateSchema,
    EventPaymentReceivedSuccessSchema,
    EventPaymentSentFailedSchema,
    EventPaymentSentSuccessSchema,
    HexAddressConverter,
    InvalidEndpoint,
    PartnersPerTokenListSchema,
    PaymentSchema,
    DashboardDataResponseSchema,
    DashboardDataResponseTableItemSchema,
    DashboardDataResponseGeneralItemSchema
)
from raiden.api.v1.resources import (
    AddressResource,
    BlockchainEventsNetworkResource,
    BlockchainEventsTokenResource,
    ChannelBlockchainEventsResource,
    ChannelsResource,
    ChannelsResourceByTokenAddress,
    ChannelsResourceByTokenAndPartnerAddress,
    ConnectionsInfoResource,
    ConnectionsResource,
    PartnersResourceByTokenAddress,
    PaymentResource,
    PaymentResourceV2,
    RaidenInternalEventsResource,
    RegisterTokenResource,
    TokensResource,
    DashboardResource,
    create_blueprint,
)
from raiden.constants import GENESIS_BLOCK_NUMBER, Environment
from raiden.exceptions import (
    AddressWithoutCode,
    AlreadyRegisteredTokenAddress,
    APIServerPortInUseError,
    ChannelNotFound,
    DepositMismatch,
    DepositOverLimit,
    DuplicatedChannelError,
    InsufficientFunds,
    InsufficientGasReserve,
    InvalidAddress,
    InvalidAmount,
    InvalidBlockNumberInput,
    InvalidNumberInput,
    InvalidSettleTimeout,
    PaymentConflict,
    SamePeerAddress,
    TokenNotRegistered,
    TransactionThrew,
    UnknownTokenAddress,
)
from raiden.transfer import channel, views
from raiden.transfer.events import (
    EventPaymentReceivedSuccess,
    EventPaymentSentFailed,
    EventPaymentSentSuccess,
)
from raiden.transfer.state import CHANNEL_STATE_CLOSED, CHANNEL_STATE_OPENED, NettingChannelState
from raiden.utils import (
    create_default_identifier,
    optional_address_to_string,
    pex,
    split_endpoint,
    typing,
)
from raiden.utils.runnable import Runnable

log = structlog.get_logger(__name__)

ERROR_STATUS_CODES = [
    HTTPStatus.CONFLICT,
    HTTPStatus.REQUEST_TIMEOUT,
    HTTPStatus.PAYMENT_REQUIRED,
    HTTPStatus.BAD_REQUEST,
    HTTPStatus.NOT_FOUND,
    HTTPStatus.NOT_IMPLEMENTED,
    HTTPStatus.INTERNAL_SERVER_ERROR,
]

URLS_V1 = [
    (
        '/address',
        AddressResource,
    ),
    (
        '/channels',
        ChannelsResource,
    ),
    (
        '/channels/<hexaddress:token_address>',
        ChannelsResourceByTokenAddress,
    ),
    (
        '/channels/<hexaddress:token_address>/<hexaddress:partner_address>',
        ChannelsResourceByTokenAndPartnerAddress,
    ),
    (
        '/connections/<hexaddress:token_address>',
        ConnectionsResource,
    ),
    (
        '/connections',
        ConnectionsInfoResource,
    ),



    (
        '/paymentsV2',
        PaymentResourceV2,
    ),



    (
        '/payments',
        PaymentResource,
    ),
    (
        '/payments/<hexaddress:token_address>',
        PaymentResource,
        'token_paymentresource',
    ),
    (
        '/payments/<hexaddress:token_address>/<hexaddress:target_address>',
        PaymentResource,
        'token_target_paymentresource',
    ),
    (
        '/tokens',
        TokensResource,
    ),
    (
        '/tokens/<hexaddress:token_address>/partners',
        PartnersResourceByTokenAddress,
    ),
    (
        '/tokens/<hexaddress:token_address>',
        RegisterTokenResource,
    ),

    (
        '/_debug/blockchain_events/network',
        BlockchainEventsNetworkResource,
    ),
    (
        '/_debug/blockchain_events/tokens/<hexaddress:token_address>',
        BlockchainEventsTokenResource,
    ),
    (
        '/_debug/blockchain_events/payment_networks/<hexaddress:token_address>/channels',
        ChannelBlockchainEventsResource,
        'tokenchanneleventsresourceblockchain',
    ),
    (
        (
            '/_debug/blockchain_events/payment_networks/'
            '<hexaddress:token_address>/channels/<hexaddress:partner_address>'
        ),
        ChannelBlockchainEventsResource,
    ),
    (
        '/_debug/raiden_events',
        RaidenInternalEventsResource,
    ),
    (
        '/dashboardLumino',
        DashboardResource,
    ),
]


def api_response(result, status_code=HTTPStatus.OK):
    if status_code == HTTPStatus.NO_CONTENT:
        assert not result, 'Provided 204 response with non-zero length response'
        data = ''
    else:
        data = json.dumps(result)

    response = make_response((
        data,
        status_code,
        {'mimetype': 'application/json', 'Content-Type': 'application/json'},
    ))
    return response


def api_error(errors, status_code):
    assert status_code in ERROR_STATUS_CODES, 'Programming error, unexpected error status code'
    response = make_response((
        json.dumps(dict(errors=errors)),
        status_code,
        {'mimetype': 'application/json', 'Content-Type': 'application/json'},
    ))
    return response


@parser.error_handler
def handle_request_parsing_error(err, _req, _schema):
    """ This handles request parsing errors generated for example by schema
    field validation failing."""
    abort(HTTPStatus.BAD_REQUEST, errors=err.messages)


def endpoint_not_found(e):
    errors = ['invalid endpoint']
    if isinstance(e, InvalidEndpoint):
        errors.append(e.description)
    return api_error(errors, HTTPStatus.NOT_FOUND)


def hexbytes_to_str(map_: Dict):
    """ Converts values that are of type `HexBytes` to strings. """
    for k, v in map_.items():
        if isinstance(v, HexBytes):
            map_[k] = encode_hex(v)


def encode_byte_values(map_: Dict):
    """ Converts values that are of type `bytes` to strings. """
    for k, v in map_.items():
        if isinstance(v, bytes):
            map_[k] = encode_hex(v)


def encode_object_to_str(map_: Dict):
    for k, v in map_.items():
        if isinstance(v, int) or k == 'args':
            continue
        if not isinstance(v, str):
            map_[k] = repr(v)


def normalize_events_list(old_list):
    """Internally the `event_type` key is prefixed with underscore but the API
    returns an object without that prefix"""
    new_list = []
    for _event in old_list:
        new_event = dict(_event)
        if new_event.get('args'):
            new_event['args'] = dict(new_event['args'])
            encode_byte_values(new_event['args'])
        # remove the queue identifier
        if new_event.get('queue_identifier'):
            del new_event['queue_identifier']
        # the events contain HexBytes values, convert those to strings
        hexbytes_to_str(new_event)
        # Some of the raiden events contain accounts and as such need to
        # be exported in hex to the outside world
        name = new_event['event']
        if name == 'EventPaymentReceivedSuccess':
            new_event['initiator'] = to_checksum_address(new_event['initiator'])
        if name in ('EventPaymentSentSuccess', 'EventPaymentSentFailed'):
            new_event['target'] = to_checksum_address(new_event['target'])
        encode_byte_values(new_event)
        # encode unserializable objects
        encode_object_to_str(new_event)
        new_list.append(new_event)
    return new_list


def convert_to_serializable(event_list):
    returned_events = []
    for event in event_list:
        new_event = {
            'event': type(event).__name__,
        }
        new_event.update(event.__dict__)
        returned_events.append(new_event)
    return returned_events


def restapi_setup_urls(flask_api_context, rest_api, urls):
    for url_tuple in urls:
        if len(url_tuple) == 2:
            route, resource_cls = url_tuple
            endpoint = resource_cls.__name__.lower()
        elif len(url_tuple) == 3:
            route, resource_cls, endpoint = url_tuple
        else:
            raise ValueError(f'Invalid URL format: {url_tuple!r}')
        flask_api_context.add_resource(
            resource_cls,
            route,
            resource_class_kwargs={'rest_api_object': rest_api},
            endpoint=endpoint,
        )


def restapi_setup_type_converters(flask_app, names_to_converters):
    for key, value in names_to_converters.items():
        flask_app.url_map.converters[key] = value


class APIServer(Runnable):
    """
    Runs the API-server that routes the endpoint to the resources.
    The API is wrapped in multiple layers, and the Server should be invoked this way::

        # instance of the raiden-api
        raiden_api = RaidenAPI(...)

        # wrap the raiden-api with rest-logic and encoding
        rest_api = RestAPI(raiden_api)

        # create the server and link the api-endpoints with flask / flask-restful middleware
        api_server = APIServer(rest_api, {'host: '127.0.0.1', 'port': 5001})

        # run the server greenlet
        api_server.start()
    """

    _api_prefix = '/api/1'

    def __init__(
            self,
            rest_api,
            config,
            cors_domain_list=None,
            web_ui=False,
            eth_rpc_endpoint=None,
    ):
        super().__init__()
        if rest_api.version != 1:
            raise ValueError(
                'Invalid api version: {}'.format(rest_api.version),
            )
        self._api_prefix = f'/api/v{rest_api.version}'

        flask_app = Flask(__name__)
        if cors_domain_list:
            CORS(flask_app, origins=cors_domain_list)

        if eth_rpc_endpoint:
            if not eth_rpc_endpoint.startswith('http'):
                eth_rpc_endpoint = 'http://{}'.format(eth_rpc_endpoint)
            flask_app.config['WEB3_ENDPOINT'] = eth_rpc_endpoint

        blueprint = create_blueprint()
        flask_api_context = Api(blueprint, prefix=self._api_prefix)

        restapi_setup_type_converters(
            flask_app,
            {
                'hexaddress': HexAddressConverter,
            },
        )

        restapi_setup_urls(
            flask_api_context,
            rest_api,
            URLS_V1
        )

        self.config = config
        self.rest_api = rest_api
        self.flask_app = flask_app
        self.blueprint = blueprint
        self.flask_api_context = flask_api_context

        self.wsgiserver = None
        self.flask_app.register_blueprint(self.blueprint)

        self.flask_app.config['WEBUI_PATH'] = RAIDEN_WEBUI_PATH

        self.flask_app.register_error_handler(HTTPStatus.NOT_FOUND, endpoint_not_found)
        self.flask_app.register_error_handler(Exception, self.unhandled_exception)
        self.flask_app.before_request(self._is_raiden_running)

        # needed so flask_restful propagates the exception to our error handler above
        # or else, it'll replace it with a E500 response
        self.flask_app.config['PROPAGATE_EXCEPTIONS'] = True

        if web_ui:
            for route in ('/ui/<path:file_name>', '/ui', '/ui/', '/index.html', '/'):
                self.flask_app.add_url_rule(
                    route,
                    route,
                    view_func=self._serve_webui,
                    methods=('GET', ),
                )

        self._is_raiden_running()

    def _is_raiden_running(self):
        # We cannot accept requests before the node has synchronized with the
        # blockchain, which is done during the call to RaidenService.start.
        # Otherwise there is no guarantee that the node is in a valid state and
        # that the actions are valid, e.g. deposit in a channel that has closed
        # while the node was offline.
        if not self.rest_api.raiden_api.raiden:
            raise RuntimeError(
                'The RaidenService must be started before the API can be used',
            )

    def _serve_webui(self, file_name='index.html'):  # pylint: disable=redefined-builtin
        try:
            if not file_name:
                raise NotFound

            web3 = self.flask_app.config.get('WEB3_ENDPOINT')
            if 'config.' in file_name and file_name.endswith('.json'):
                environment_type = self.rest_api.raiden_api.raiden.config[
                    'environment_type'
                ].name.lower()
                config = {
                    'raiden': self._api_prefix,
                    'web3': web3,
                    'settle_timeout': self.rest_api.raiden_api.raiden.config['settle_timeout'],
                    'reveal_timeout': self.rest_api.raiden_api.raiden.config['reveal_timeout'],
                    'environment_type': environment_type,
                }

                # if raiden sees eth rpc endpoint as localhost, replace it by Host header,
                # which is the hostname by which the client/browser sees/access the raiden node
                host = request.headers.get('Host')
                if web3 and host:
                    web3_host, web3_port = split_endpoint(web3)
                    if web3_host in ('localhost', '127.0.0.1'):
                        host, _ = split_endpoint(host)
                        web3 = f'http://{host}:{web3_port}'
                        config['web3'] = web3

                response = jsonify(config)
            else:
                response = send_from_directory(self.flask_app.config['WEBUI_PATH'], file_name)
        except (NotFound, AssertionError):
            response = send_from_directory(self.flask_app.config['WEBUI_PATH'], 'index.html')
        return response

    def _run(self):
        try:
            # stop may have been executed before _run was scheduled, in this
            # case wsgiserver will be None
            if self.wsgiserver is not None:
                self.wsgiserver.serve_forever()
        except gevent.GreenletExit:  # pylint: disable=try-except-raise
            raise
        except Exception:
            self.stop()  # ensure cleanup and wait on subtasks
            raise

    def start(self):
        log.debug(
            'Starting rest api',
            host=self.config['host'],
            port=self.config['port'],
        )

        # WSGI expects an stdlib logger. With structlog there's conflict of
        # method names. Rest unhandled exception will be re-raised here:
        wsgi_log = logging.getLogger(__name__ + '.pywsgi')

        # server.stop() clears the handle and the pool, this is okay since a
        # new WSGIServer is created on each start
        pool = gevent.pool.Pool()
        wsgiserver = WSGIServer(
            (self.config['host'], self.config['port']),
            self.flask_app,
            log=wsgi_log,
            error_log=wsgi_log,
            spawn=pool,
        )

        try:
            wsgiserver.init_socket()
        except socket.error as e:
            if e.errno == errno.EADDRINUSE:
                raise APIServerPortInUseError()
            raise

        self.wsgiserver = wsgiserver

        log.debug('REST API started', node=pex(self.rest_api.raiden_api.address))

        super().start()

    def stop(self):
        log.debug(
            'Stopping rest api',
            host=self.config['host'],
            port=self.config['port'],
        )

        if self.wsgiserver is not None:
            self.wsgiserver.stop()
            self.wsgiserver = None

        log.debug('REST API stopped', node=pex(self.rest_api.raiden_api.address))

    def unhandled_exception(self, exception: Exception):
        """ Flask.errorhandler when an exception wasn't correctly handled """
        log.critical(
            'Unhandled exception when processing endpoint request',
            exc_info=True,
            node=pex(self.rest_api.raiden_api.address),
        )
        self.greenlet.kill(exception)
        return api_error([str(exception)], HTTPStatus.INTERNAL_SERVER_ERROR)


class RestAPI:
    """
    This wraps around the actual RaidenAPI in api/python.
    It will provide the additional, neccessary RESTful logic and
    the proper JSON-encoding of the Objects provided by the RaidenAPI
    """
    version = 1

    def __init__(self, raiden_api):
        self.raiden_api = raiden_api
        self.channel_schema = ChannelStateSchema()
        self.address_list_schema = AddressListSchema()
        self.partner_per_token_list_schema = PartnersPerTokenListSchema()
        self.payment_schema = PaymentSchema()
        self.sent_success_payment_schema = EventPaymentSentSuccessSchema()
        self.received_success_payment_schema = EventPaymentReceivedSuccessSchema()
        self.failed_payment_schema = EventPaymentSentFailedSchema()
        self.dashboard_data_response_schema = DashboardDataResponseSchema()
        self.dashboard_data_response_table_item_schema = DashboardDataResponseTableItemSchema()
        self.dashboard_data_response_general_item_schema = DashboardDataResponseGeneralItemSchema()

    def get_our_address(self):
        return api_response(
            result=dict(our_address=to_checksum_address(self.raiden_api.address)),
        )

    def register_token(
            self,
            registry_address: typing.PaymentNetworkID,
            token_address: typing.TokenAddress,
    ):
        if self.raiden_api.raiden.config['environment_type'] == Environment.PRODUCTION:
            return api_error(
                errors='Registering a new token is currently disabled in the Ethereum mainnet',
                status_code=HTTPStatus.NOT_IMPLEMENTED,
            )
        log.debug(
            'Registering token',
            node=pex(self.raiden_api.address),
            registry_address=to_checksum_address(registry_address),
            token_address=to_checksum_address(token_address),
        )
        try:
            token_network_address = self.raiden_api.token_network_register(
                registry_address,
                token_address,
            )
        except (InvalidAddress, AlreadyRegisteredTokenAddress, TransactionThrew) as e:
            return api_error(
                errors=str(e),
                status_code=HTTPStatus.CONFLICT,
            )
        except InsufficientFunds as e:
            return api_error(
                errors=str(e),
                status_code=HTTPStatus.PAYMENT_REQUIRED,
            )

        return api_response(
            result=dict(token_network_address=to_checksum_address(token_network_address)),
            status_code=HTTPStatus.CREATED,
        )

    def open(
            self,
            registry_address: typing.PaymentNetworkID,
            partner_address: typing.Address,
            token_address: typing.TokenAddress,
            settle_timeout: typing.BlockTimeout = None,
            total_deposit: typing.TokenAmount = None,
    ):
        log.debug(
            'Opening channel',
            node=pex(self.raiden_api.address),
            registry_address=to_checksum_address(registry_address),
            partner_address=to_checksum_address(partner_address),
            token_address=to_checksum_address(token_address),
            settle_timeout=settle_timeout,
        )
        try:
            token = self.raiden_api.raiden.chain.token(token_address)
        except AddressWithoutCode as e:
            return api_error(
                errors=str(e),
                status_code=HTTPStatus.CONFLICT,
            )
        balance = token.balance_of(self.raiden_api.raiden.address)

        if total_deposit is not None and total_deposit > balance:
            error_msg = 'Not enough balance to deposit. {} Available={} Needed={}'.format(
                pex(token_address),
                balance,
                total_deposit,
            )
            return api_error(
                errors=error_msg,
                status_code=HTTPStatus.PAYMENT_REQUIRED,
            )

        try:
            self.raiden_api.channel_open(
                registry_address,
                token_address,
                partner_address,
                settle_timeout,
            )
        except (InvalidAddress, InvalidSettleTimeout, SamePeerAddress,
                AddressWithoutCode, DuplicatedChannelError, TokenNotRegistered) as e:
            return api_error(
                errors=str(e),
                status_code=HTTPStatus.CONFLICT,
            )
        except (InsufficientFunds, InsufficientGasReserve) as e:
            return api_error(
                errors=str(e),
                status_code=HTTPStatus.PAYMENT_REQUIRED,
            )

        if total_deposit:
            # make initial deposit
            log.debug(
                'Depositing to new channel',
                node=pex(self.raiden_api.address),
                registry_address=to_checksum_address(registry_address),
                token_address=to_checksum_address(token_address),
                partner_address=to_checksum_address(partner_address),
                total_deposit=total_deposit,
            )
            try:
                self.raiden_api.set_total_channel_deposit(
                    registry_address=registry_address,
                    token_address=token_address,
                    partner_address=partner_address,
                    total_deposit=total_deposit,
                )
            except InsufficientFunds as e:
                return api_error(
                    errors=str(e),
                    status_code=HTTPStatus.PAYMENT_REQUIRED,
                )
            except (DepositOverLimit, DepositMismatch) as e:
                return api_error(
                    errors=str(e),
                    status_code=HTTPStatus.CONFLICT,
                )

        channel_state = views.get_channelstate_for(
            views.state_from_raiden(self.raiden_api.raiden),
            registry_address,
            token_address,
            partner_address,
        )

        result = self.channel_schema.dump(channel_state)

        return api_response(
            result=result.data,
            status_code=HTTPStatus.CREATED,
        )

    def connect(
            self,
            registry_address: typing.PaymentNetworkID,
            token_address: typing.TokenAddress,
            funds: typing.TokenAmount,
            initial_channel_target: int = None,
            joinable_funds_target: float = None,
    ):
        log.debug(
            'Connecting to token network',
            node=pex(self.raiden_api.address),
            registry_address=to_checksum_address(registry_address),
            token_address=to_checksum_address(token_address),
            funds=funds,
            initial_channel_target=initial_channel_target,
            joinable_funds_target=joinable_funds_target,
        )
        try:
            self.raiden_api.token_network_connect(
                registry_address,
                token_address,
                funds,
                initial_channel_target,
                joinable_funds_target,
            )
        except (InsufficientFunds, InsufficientGasReserve) as e:
            return api_error(
                errors=str(e),
                status_code=HTTPStatus.PAYMENT_REQUIRED,
            )
        except (InvalidAmount, InvalidAddress) as e:
            return api_error(
                errors=str(e),
                status_code=HTTPStatus.CONFLICT,
            )

        return api_response(
            result=dict(),
            status_code=HTTPStatus.NO_CONTENT,
        )

    def leave(
            self,
            registry_address: typing.PaymentNetworkID,
            token_address: typing.TokenAddress,
    ):
        log.debug(
            'Leaving token network',
            node=pex(self.raiden_api.address),
            registry_address=to_checksum_address(registry_address),
            token_address=to_checksum_address(token_address),
        )
        closed_channels = self.raiden_api.token_network_leave(
            registry_address,
            token_address,
        )
        closed_channels = [
            self.channel_schema.dump(channel_state).data
            for channel_state in closed_channels
        ]
        return api_response(result=closed_channels)

    def get_connection_managers_info(self, registry_address: typing.PaymentNetworkID):
        """Get a dict whose keys are token addresses and whose values are
        open channels, funds of last request, sum of deposits and number of channels"""
        log.debug(
            'Getting connection managers info',
            node=pex(self.raiden_api.address),
            registry_address=to_checksum_address(registry_address),
        )
        connection_managers = dict()

        for token in self.raiden_api.get_tokens_list(registry_address):
            token_network_identifier = views.get_token_network_identifier_by_token_address(
                views.state_from_raiden(self.raiden_api.raiden),
                payment_network_id=registry_address,
                token_address=token,
            )

            try:
                connection_manager = self.raiden_api.raiden.connection_manager_for_token_network(
                    token_network_identifier,
                )
            except InvalidAddress:
                connection_manager = None

            open_channels = views.get_channelstate_open(
                chain_state=views.state_from_raiden(self.raiden_api.raiden),
                payment_network_id=registry_address,
                token_address=token,
            )
            if connection_manager is not None and open_channels:
                connection_managers[to_checksum_address(connection_manager.token_address)] = {
                    'funds': connection_manager.funds,
                    'sum_deposits': views.get_our_capacity_for_token_network(
                        views.state_from_raiden(self.raiden_api.raiden),
                        registry_address,
                        token,
                    ),
                    'channels': len(open_channels),
                }

        return connection_managers

    def get_channel_list(
            self,
            registry_address: typing.PaymentNetworkID,
            token_address: typing.TokenAddress = None,
            partner_address: typing.Address = None,
    ):
        log.debug(
            'Getting channel list',
            node=pex(self.raiden_api.address),
            registry_address=to_checksum_address(registry_address),
            token_address=optional_address_to_string(token_address),
            partner_address=optional_address_to_string(partner_address),
        )
        raiden_service_result = self.raiden_api.get_channel_list(
            registry_address,
            token_address,
            partner_address,
        )
        assert isinstance(raiden_service_result, list)
        result = [
            self.channel_schema.dump(channel_schema).data
            for channel_schema in raiden_service_result
        ]
        return api_response(result=result)

    def get_tokens_list(self, registry_address: typing.PaymentNetworkID):
        log.debug(
            'Getting token list',
            node=pex(self.raiden_api.address),
            registry_address=to_checksum_address(registry_address),
        )
        raiden_service_result = self.raiden_api.get_tokens_list(registry_address)
        assert isinstance(raiden_service_result, list)
        tokens_list = AddressList(raiden_service_result)
        result = self.address_list_schema.dump(tokens_list)
        return api_response(result=result.data)

    def get_blockchain_events_network(
            self,
            registry_address: typing.PaymentNetworkID,
            from_block: typing.BlockSpecification = GENESIS_BLOCK_NUMBER,
            to_block: typing.BlockSpecification = 'latest',
    ):
        log.debug(
            'Getting network events',
            node=pex(self.raiden_api.address),
            registry_address=to_checksum_address(registry_address),
            from_block=from_block,
            to_block=to_block,
        )
        try:
            raiden_service_result = self.raiden_api.get_blockchain_events_network(
                registry_address=registry_address,
                from_block=from_block,
                to_block=to_block,
            )
        except InvalidBlockNumberInput as e:
            return api_error(str(e), status_code=HTTPStatus.CONFLICT)

        return api_response(result=normalize_events_list(raiden_service_result))

    def get_blockchain_events_token_network(
            self,
            token_address: typing.TokenAddress,
            from_block: typing.BlockSpecification = GENESIS_BLOCK_NUMBER,
            to_block: typing.BlockSpecification = 'latest',
    ):
        log.debug(
            'Getting token network blockchain events',
            node=pex(self.raiden_api.address),
            token_address=to_checksum_address(token_address),
            from_block=from_block,
            to_block=to_block,
        )
        try:
            raiden_service_result = self.raiden_api.get_blockchain_events_token_network(
                token_address=token_address,
                from_block=from_block,
                to_block=to_block,
            )
            return api_response(result=normalize_events_list(raiden_service_result))
        except UnknownTokenAddress as e:
            return api_error(str(e), status_code=HTTPStatus.NOT_FOUND)
        except (InvalidBlockNumberInput, InvalidAddress) as e:
            return api_error(str(e), status_code=HTTPStatus.CONFLICT)

    def get_raiden_events_payment_history_with_timestamps(
            self,
            token_address: typing.TokenAddress = None,
            target_address: typing.Address = None,
            limit: int = None,
            offset: int = None,
    ):
        log.debug(
            'Getting payment history',
            node=pex(self.raiden_api.address),
            token_address=optional_address_to_string(token_address),
            target_address=optional_address_to_string(target_address),
            limit=limit,
            offset=offset,
        )
        try:
            service_result = self.raiden_api.get_raiden_events_payment_history_with_timestamps(
                token_address=token_address,
                target_address=target_address,
                limit=limit,
                offset=offset,
            )
        except (InvalidNumberInput, InvalidAddress) as e:
            return api_error(str(e), status_code=HTTPStatus.CONFLICT)

        result = []
        for event in service_result:
            if isinstance(event.wrapped_event, EventPaymentSentSuccess):
                serialized_event = self.sent_success_payment_schema.dump(event)
            elif isinstance(event.wrapped_event, EventPaymentSentFailed):
                serialized_event = self.failed_payment_schema.dump(event)
            elif isinstance(event.wrapped_event, EventPaymentReceivedSuccess):
                serialized_event = self.received_success_payment_schema.dump(event)
            else:
                log.warning(
                    'Unexpected event',
                    node=pex(self.raiden_api.address),
                    unexpected_event=event.wrapped_event,
                )

            result.append(serialized_event.data)
        return api_response(result=result)

    def get_dashboard_data(self, registry_address: typing.PaymentNetworkID, graph_from_date, graph_to_date, table_limit:int = None):
        result = self.raiden_api.get_dashboard_data(graph_from_date, graph_to_date, table_limit)
        token_list = self.raiden_api.get_tokens_list(registry_address)

        result = self._map_data(result, token_list)

        return api_response(result=result)

    def _map_data(self, data_param, token_list):
        data_graph = data_param["data_graph"]
        data_table = data_param["data_table"]
        data_general_payments = data_param["data_general_payments"]

        result = {"data_graph": self._map_data_graph(data_graph),
                  "data_table": self._map_data_table(data_table),
                  "data_token": self._map_data_token(token_list),
                  "data_general_payments": self._map_data_general_payments(data_general_payments)}

        return result

    def _map_data_general_payments(self, data_general_payments):
        result = []
        for general_item in data_general_payments:

            general_item_obj = DashboardGeneralItem()
            general_item_obj.event_type_code = general_item[0]
            general_item_obj.event_type_class_name = general_item[1]
            general_item_obj.quantity = general_item[2]

            general_item_serialized = self.dashboard_data_response_general_item_schema.dump(general_item_obj)
            result.append(general_item_serialized.data)

        return result

    def _map_data_token(self, token_list):
        assert isinstance(token_list, list)
        tokens_list = AddressList(token_list)
        result = self.address_list_schema.dump(tokens_list)
        return result.data

    def _map_data_table(self, table_data):
        result = {"payments_received": [],
                  "payments_sent": []}
        payments_received = []
        payments_sent = []
        for key in table_data:
            list_item = table_data[key]
            for tuple_item in list_item:
                table_item_serialized = self._get_dashboard_table_item_serialized(key, tuple_item[0], tuple_item[1])
                if key == "payments_received":
                    payments_received.append(table_item_serialized)
                else:
                    payments_sent.append(table_item_serialized)

            result["payments_received"] = payments_received
            result["payments_sent"] = payments_sent

        return result

    def _get_dashboard_table_item_serialized(self, event_type, log_time, data_param):
        data = json.loads(data_param)
        dashboard_table_item = DashboardTableItem()
        dashboard_table_item.identifier = data["identifier"]
        dashboard_table_item.log_time = log_time
        dashboard_table_item.amount = data["amount"]

        if event_type == "payments_received":
            dashboard_table_item.initiator_address = data["initiator"]
        else:
            dashboard_table_item.target_address = data["target"]

        table_payment_received_item_obj_serialized = self.dashboard_data_response_table_item_schema.dump(
            dashboard_table_item)

        return table_payment_received_item_obj_serialized.data

    def _map_data_graph(self, graph_data):
        result = []
        for graph_item in graph_data:
            graph_item_obj = DashboardGraphItem(graph_item[0],
                                       graph_item[1],
                                       graph_item[2],
                                       graph_item[3],
                                       graph_item[4],
                                       graph_item[5],
                                       graph_item[6])
            result.append(graph_item_obj)

        items_group_by_months = self._get_items_group_by_month(result)            
        return items_group_by_months

    def _get_items_group_by_month(self, data):
        months = ['JAN', 'FEB', 'MAR', 'APR', 'MAY', 'JUN', 'JUL','AUG', 'SET', 'OCT', 'NOV', 'DIC']

        result = []
        for month in months:
            item = {}
            events_by_month = self._get_events_group_by_month(month, data)
            if len(events_by_month) > 0:
                item["month_of_year_label"] = month
            for event in events_by_month:
                item[event.event_type_label] = event.quantity

            if len (item) > 0:
                result.append(item)

        return result

<<<<<<< HEAD
    def _get_events_group_by_month(self, month, data):
        return [dashboardItem for dashboardItem in data if dashboardItem.month_of_year_label == month]

=======
    def get_raiden_events_payment_history_with_timestamps_v2(
            self,
            initiatior_address: typing.Address = None,
            target_address: typing.Address = None,
            from_date: typing.LogTime = None,
            to_date: typing.LogTime = None,
            event_type: int = None,
            limit: int = None,
            offset: int = None,
    ):
        log.info(
            'Getting payment history',
            node=pex(self.raiden_api.address),
            initiatior_address=optional_address_to_string(initiatior_address),
            target_address=optional_address_to_string(target_address),
            from_date=from_date,
            to_date=to_date,
            event_type=event_type,
            limit=limit,
            offset=offset,
        )
        try:
            service_result = self.raiden_api.get_raiden_events_payment_history_with_timestamps_v2(
                initiatior_address=initiatior_address,
                target_address=target_address,
                from_date=from_date,
                to_date=to_date,
                event_type=event_type,
                limit=limit,
                offset=offset,
            )
        except (InvalidNumberInput, InvalidAddress) as e:
            return api_error(str(e), status_code=HTTPStatus.CONFLICT)

        result = []
        for event in service_result:
            if isinstance(event.wrapped_event, EventPaymentSentSuccess):
                serialized_event = self.sent_success_payment_schema.dump(event)
            elif isinstance(event.wrapped_event, EventPaymentSentFailed):
                serialized_event = self.failed_payment_schema.dump(event)
            elif isinstance(event.wrapped_event, EventPaymentReceivedSuccess):
                serialized_event = self.received_success_payment_schema.dump(event)
            else:
                log.warning(
                    'Unexpected event',
                    node=pex(self.raiden_api.address),
                    unexpected_event=event.wrapped_event,
                )

            result.append(serialized_event.data)

        return api_response(result=result)
>>>>>>> 6d923daa

    def get_raiden_internal_events_with_timestamps(self, limit, offset):
        return [
            str(e)
            for e in self.raiden_api.raiden.wal.storage.get_events_with_timestamps(
                limit=limit,
                offset=offset,
            )
        ]

    def get_blockchain_events_channel(
            self,
            token_address: typing.TokenAddress,
            partner_address: typing.Address = None,
            from_block: typing.BlockSpecification = GENESIS_BLOCK_NUMBER,
            to_block: typing.BlockSpecification = 'latest',
    ):
        log.debug(
            'Getting channel blockchain events',
            node=pex(self.raiden_api.address),
            token_address=to_checksum_address(token_address),
            partner_address=optional_address_to_string(partner_address),
            from_block=from_block,
            to_block=to_block,
        )
        try:
            raiden_service_result = self.raiden_api.get_blockchain_events_channel(
                token_address=token_address,
                partner_address=partner_address,
                from_block=from_block,
                to_block=to_block,
            )
            return api_response(result=normalize_events_list(raiden_service_result))
        except (InvalidBlockNumberInput, InvalidAddress) as e:
            return api_error(str(e), status_code=HTTPStatus.CONFLICT)
        except UnknownTokenAddress as e:
            return api_error(str(e), status_code=HTTPStatus.NOT_FOUND)

    def get_channel(
            self,
            registry_address: typing.PaymentNetworkID,
            token_address: typing.TokenAddress,
            partner_address: typing.Address,
    ):
        log.debug(
            'Getting channel',
            node=pex(self.raiden_api.address),
            registry_address=to_checksum_address(registry_address),
            token_address=to_checksum_address(token_address),
            partner_address=to_checksum_address(partner_address),
        )
        try:
            channel_state = self.raiden_api.get_channel(
                registry_address=registry_address,
                token_address=token_address,
                partner_address=partner_address,
            )
            result = self.channel_schema.dump(channel_state)
            return api_response(result=result.data)
        except ChannelNotFound as e:
            return api_error(
                errors=str(e),
                status_code=HTTPStatus.NOT_FOUND,
            )

    def get_partners_by_token(
            self,
            registry_address: typing.PaymentNetworkID,
            token_address: typing.TokenAddress,
    ):
        log.debug(
            'Getting partners by token',
            node=pex(self.raiden_api.address),
            registry_address=to_checksum_address(registry_address),
            token_address=to_checksum_address(token_address),
        )
        return_list = []
        try:
            raiden_service_result = self.raiden_api.get_channel_list(
                registry_address,
                token_address,
            )
        except InvalidAddress as e:
            return api_error(
                errors=str(e),
                status_code=HTTPStatus.CONFLICT,
            )

        for result in raiden_service_result:
            return_list.append({
                'partner_address': result.partner_state.address,
                'channel': url_for(
                    # TODO: Somehow nicely parameterize this for future versions
                    'v1_resources.channelsresourcebytokenandpartneraddress',
                    token_address=token_address,
                    partner_address=result.partner_state.address,
                ),
            })

        schema_list = PartnersPerTokenList(return_list)
        result = self.partner_per_token_list_schema.dump(schema_list)
        return api_response(result=result.data)

    def initiate_payment(
            self,
            registry_address: typing.PaymentNetworkID,
            token_address: typing.TokenAddress,
            target_address: typing.Address,
            amount: typing.TokenAmount,
            identifier: typing.PaymentID,
    ):
        log.debug(
            'Initiating payment',
            node=pex(self.raiden_api.address),
            registry_address=to_checksum_address(registry_address),
            token_address=to_checksum_address(token_address),
            target_address=to_checksum_address(target_address),
            amount=amount,
            payment_identifier=identifier,
        )

        if identifier is None:
            identifier = create_default_identifier()

        try:
            transfer_result = self.raiden_api.transfer(
                registry_address=registry_address,
                token_address=token_address,
                target=target_address,
                amount=amount,
                identifier=identifier,
            )
        except (InvalidAmount, InvalidAddress, PaymentConflict, UnknownTokenAddress) as e:
            return api_error(
                errors=str(e),
                status_code=HTTPStatus.CONFLICT,
            )
        except InsufficientFunds as e:
            return api_error(
                errors=str(e),
                status_code=HTTPStatus.PAYMENT_REQUIRED,
            )

        if transfer_result is False:
            return api_error(
                errors="Payment couldn't be completed "
                "(insufficient funds, no route to target or target offline).",
                status_code=HTTPStatus.CONFLICT,
            )

        payment = {
            'initiator_address': self.raiden_api.address,
            'registry_address': registry_address,
            'token_address': token_address,
            'target_address': target_address,
            'amount': amount,
            'identifier': identifier,
            'secret': transfer_result.get('secret').hex(),
            'secret_hash': transfer_result.get('secret_hash').hex(),
        }
        result = self.payment_schema.dump(payment)
        return api_response(result=result.data)

    def _deposit(
            self,
            registry_address: typing.PaymentNetworkID,
            channel_state: NettingChannelState,
            total_deposit: typing.TokenAmount,
    ):
        log.debug(
            'Depositing to channel',
            node=pex(self.raiden_api.address),
            registry_address=to_checksum_address(registry_address),
            channel_identifier=channel_state.identifier,
            total_deposit=total_deposit,
        )

        if channel.get_status(channel_state) != CHANNEL_STATE_OPENED:
            return api_error(
                errors="Can't set total deposit on a closed channel",
                status_code=HTTPStatus.CONFLICT,
            )

        try:
            self.raiden_api.set_total_channel_deposit(
                registry_address,
                channel_state.token_address,
                channel_state.partner_state.address,
                total_deposit,
            )
        except InsufficientFunds as e:
            return api_error(
                errors=str(e),
                status_code=HTTPStatus.PAYMENT_REQUIRED,
            )
        except DepositOverLimit as e:
            return api_error(
                errors=str(e),
                status_code=HTTPStatus.CONFLICT,
            )
        except DepositMismatch as e:
            return api_error(
                errors=str(e),
                status_code=HTTPStatus.CONFLICT,
            )

        updated_channel_state = self.raiden_api.get_channel(
            registry_address,
            channel_state.token_address,
            channel_state.partner_state.address,
        )

        result = self.channel_schema.dump(updated_channel_state)
        return api_response(result=result.data)

    def _close(
            self,
            registry_address: typing.PaymentNetworkID,
            channel_state: NettingChannelState,
    ):
        log.debug(
            'Closing channel',
            node=pex(self.raiden_api.address),
            registry_address=to_checksum_address(registry_address),
            channel_identifier=channel_state.identifier,
        )

        if channel.get_status(channel_state) != CHANNEL_STATE_OPENED:
            return api_error(
                errors='Attempted to close an already closed channel',
                status_code=HTTPStatus.CONFLICT,
            )

        try:
            self.raiden_api.channel_close(
                registry_address,
                channel_state.token_address,
                channel_state.partner_state.address,
            )
        except InsufficientFunds as e:
            return api_error(
                errors=str(e),
                status_code=HTTPStatus.PAYMENT_REQUIRED,
            )

        updated_channel_state = self.raiden_api.get_channel(
            registry_address,
            channel_state.token_address,
            channel_state.partner_state.address,
        )

        result = self.channel_schema.dump(updated_channel_state)
        return api_response(result=result.data)

    def patch_channel(
            self,
            registry_address: typing.PaymentNetworkID,
            token_address: typing.TokenAddress,
            partner_address: typing.Address,
            total_deposit: typing.TokenAmount = None,
            state: str = None,
    ):
        log.debug(
            'Patching channel',
            node=pex(self.raiden_api.address),
            registry_address=to_checksum_address(registry_address),
            token_address=to_checksum_address(token_address),
            partner_address=to_checksum_address(partner_address),
            total_deposit=total_deposit,
            state=state,
        )

        if total_deposit is not None and state is not None:
            return api_error(
                errors="Can not update a channel's total deposit and state at the same time",
                status_code=HTTPStatus.CONFLICT,
            )

        if total_deposit is None and state is None:
            return api_error(
                errors="Nothing to do. Should either provide 'total_deposit' or 'state' argument",
                status_code=HTTPStatus.BAD_REQUEST,
            )
        if total_deposit and total_deposit < 0:
            return api_error(
                errors="Amount to deposit must not be negative.",
                status_code=HTTPStatus.CONFLICT,
            )

        try:
            channel_state = self.raiden_api.get_channel(
                registry_address=registry_address,
                token_address=token_address,
                partner_address=partner_address,
            )

        except ChannelNotFound:
            return api_error(
                errors='Requested channel for token {} and partner {} not found'.format(
                    to_checksum_address(token_address),
                    to_checksum_address(partner_address),
                ),
                status_code=HTTPStatus.CONFLICT,
            )
        except InvalidAddress as e:
            return api_error(
                errors=str(e),
                status_code=HTTPStatus.CONFLICT,
            )

        if total_deposit is not None:
            result = self._deposit(registry_address, channel_state, total_deposit)

        elif state == CHANNEL_STATE_CLOSED:
            result = self._close(registry_address, channel_state)

        else:  # should never happen, channel_state is validated in the schema
            result = api_error(
                errors='Provided invalid channel state {}'.format(state),
                status_code=HTTPStatus.BAD_REQUEST,
            )
        return result<|MERGE_RESOLUTION|>--- conflicted
+++ resolved
@@ -49,7 +49,7 @@
     ConnectionsResource,
     PartnersResourceByTokenAddress,
     PaymentResource,
-    PaymentResourceV2,
+    # PaymentResourceV2,
     RaidenInternalEventsResource,
     RegisterTokenResource,
     TokensResource,
@@ -134,10 +134,10 @@
 
 
 
-    (
-        '/paymentsV2',
-        PaymentResourceV2,
-    ),
+    # (
+    #     '/paymentsV2',
+    #     PaymentResourceV2,
+    # ),
 
 
 
@@ -1029,11 +1029,11 @@
 
         return result
 
-<<<<<<< HEAD
+
     def _get_events_group_by_month(self, month, data):
         return [dashboardItem for dashboardItem in data if dashboardItem.month_of_year_label == month]
 
-=======
+
     def get_raiden_events_payment_history_with_timestamps_v2(
             self,
             initiatior_address: typing.Address = None,
@@ -1086,7 +1086,7 @@
             result.append(serialized_event.data)
 
         return api_response(result=result)
->>>>>>> 6d923daa
+
 
     def get_raiden_internal_events_with_timestamps(self, limit, offset):
         return [
