import errno
import json
import logging
import socket
from http import HTTPStatus
from typing import Dict

import gevent
import os
import gevent.pool
import structlog
from eth_utils import encode_hex, to_checksum_address
<<<<<<< HEAD
from flask import Flask, make_response, send_from_directory, url_for, session, request
=======
from flask import Flask, make_response, request, send_from_directory, url_for
from flask.json import jsonify
>>>>>>> 40d9d56e
from flask_cors import CORS
from flask_wtf import CSRFProtect
from flask_wtf.csrf import generate_csrf, safe_str_cmp
from flask_restful import Api, abort
from itsdangerous import BadData, SignatureExpired, URLSafeTimedSerializer
from gevent.pywsgi import WSGIServer
from hexbytes import HexBytes
from raiden_webui import RAIDEN_WEBUI_PATH
from raiden.rns_constants import RNS_ADDRESS_ZERO
from raiden.utils.rns import is_rns_address
from webargs.flaskparser import parser
from raiden.api.objects import DashboardGraphItem
from raiden.api.objects import DashboardTableItem
from raiden.api.objects import DashboardGeneralItem

from raiden.api.objects import AddressList, PartnersPerTokenList
from raiden.api.v1.encoding import (
    AddressListSchema,
    ChannelStateSchema,
    EventPaymentReceivedSuccessSchema,
    EventPaymentSentFailedSchema,
    EventPaymentSentSuccessSchema,
    HexAddressConverter,
    InvalidEndpoint,
    PartnersPerTokenListSchema,
    PaymentSchema,
    DashboardDataResponseSchema,
    DashboardDataResponseTableItemSchema,
    DashboardDataResponseGeneralItemSchema,
    LuminoAddressConverter)

from raiden.api.v1.resources import (
    AddressResource,
    BlockchainEventsNetworkResource,
    BlockchainEventsTokenResource,
    ChannelBlockchainEventsResource,
    ChannelsResource,
    ChannelsResourceLumino,
    ChannelsResourceByTokenAddress,
    ChannelsResourceByTokenAndPartnerAddress,
    ConnectionsInfoResource,
    ConnectionsResource,
    PartnersResourceByTokenAddress,
    PaymentResource,
    PendingTransfersResource,
    PendingTransfersResourceByTokenAddress,
    PendingTransfersResourceByTokenAndPartnerAddress,
    RaidenInternalEventsResource,
    RegisterTokenResource,
    TokensResource,
    DashboardResource,
    create_blueprint,
<<<<<<< HEAD
    NetworkResource, PaymentResourceLumino,
    SearchLuminoResource)

from raiden.constants import GENESIS_BLOCK_NUMBER, UINT256_MAX, Environment

=======
)
from raiden.constants import GENESIS_BLOCK_NUMBER, UINT256_MAX, Environment
>>>>>>> 40d9d56e
from raiden.exceptions import (
    AddressWithoutCode,
    AlreadyRegisteredTokenAddress,
    APIServerPortInUseError,
    ChannelNotFound,
    DepositMismatch,
    DepositOverLimit,
    DuplicatedChannelError,
    InsufficientFunds,
    InsufficientGasReserve,
    InvalidAddress,
    InvalidAmount,
    InvalidBlockNumberInput,
    InvalidNumberInput,
    InvalidSecret,
    InvalidSecretHash,
    InvalidSettleTimeout,
    InvalidToken,
    PaymentConflict,
    SamePeerAddress,
    TokenNotRegistered,
    TransactionThrew,
    UnknownTokenAddress,
    RaidenRecoverableError)
from raiden.transfer import channel, views
from raiden.transfer.events import (
    EventPaymentReceivedSuccess,
    EventPaymentSentFailed,
    EventPaymentSentSuccess,
)
from raiden.transfer.state import CHANNEL_STATE_CLOSED, CHANNEL_STATE_OPENED, NettingChannelState
from raiden.utils import (
    create_default_identifier,
    optional_address_to_string,
    pex,
    sha3,
    split_endpoint,
    typing,
)
from raiden.utils.runnable import Runnable

from eth_utils import (
    to_canonical_address
)


log = structlog.get_logger(__name__)

ERROR_STATUS_CODES = [
    HTTPStatus.CONFLICT,
    HTTPStatus.REQUEST_TIMEOUT,
    HTTPStatus.PAYMENT_REQUIRED,
    HTTPStatus.BAD_REQUEST,
    HTTPStatus.NOT_FOUND,
    HTTPStatus.NOT_IMPLEMENTED,
    HTTPStatus.INTERNAL_SERVER_ERROR,
]

URLS_V1 = [
    ("/address", AddressResource),
    ("/channels", ChannelsResource),
    ("/channels/<hexaddress:token_address>", ChannelsResourceByTokenAddress),
    (
        "/channels/<hexaddress:token_address>/<hexaddress:partner_address>",
        ChannelsResourceByTokenAndPartnerAddress,
    ),
    ("/connections/<hexaddress:token_address>", ConnectionsResource),
    ("/connections", ConnectionsInfoResource),
    ("/payments", PaymentResource),
<<<<<<< HEAD
    ("/payments/<luminoaddress:token_address>", PaymentResource, "token_paymentresource"),
=======
    ("/payments/<hexaddress:token_address>", PaymentResource, "token_paymentresource"),
>>>>>>> 40d9d56e
    (
        "/payments/<hexaddress:token_address>/<hexaddress:target_address>",
        PaymentResource,
        "token_target_paymentresource",
    ),
    ("/tokens", TokensResource),
    ("/tokens/<hexaddress:token_address>/partners", PartnersResourceByTokenAddress),
    ("/tokens/<hexaddress:token_address>", RegisterTokenResource),
    ("/pending_transfers", PendingTransfersResource, "pending_transfers_resource"),
    (
        "/pending_transfers/<hexaddress:token_address>",
        PendingTransfersResourceByTokenAddress,
        "pending_transfers_resource_by_token",
<<<<<<< HEAD
    ),
    (
        "/pending_transfers/<hexaddress:token_address>/<hexaddress:partner_address>",
        PendingTransfersResourceByTokenAndPartnerAddress,
        "pending_transfers_resource_by_token_and_partner",
    ),
    ("/_debug/blockchain_events/network", BlockchainEventsNetworkResource),
    ("/_debug/blockchain_events/tokens/<hexaddress:token_address>", BlockchainEventsTokenResource),
    (
        "/_debug/blockchain_events/payment_networks/<hexaddress:token_address>/channels",
        ChannelBlockchainEventsResource,
        "tokenchanneleventsresourceblockchain",
    ),
    (
        (
            "/_debug/blockchain_events/payment_networks/"
            "<hexaddress:token_address>/channels/<hexaddress:partner_address>"
        ),
        ChannelBlockchainEventsResource,
    ),
    ("/_debug/raiden_events", RaidenInternalEventsResource),
    (
        '/channelsLumino',
        ChannelsResourceLumino,
    ),
    (
        '/paymentsLumino',
        PaymentResourceLumino,
=======
    ),
    (
        "/pending_transfers/<hexaddress:token_address>/<hexaddress:partner_address>",
        PendingTransfersResourceByTokenAndPartnerAddress,
        "pending_transfers_resource_by_token_and_partner",
>>>>>>> 40d9d56e
    ),
    ("/_debug/blockchain_events/network", BlockchainEventsNetworkResource),
    ("/_debug/blockchain_events/tokens/<hexaddress:token_address>", BlockchainEventsTokenResource),
    (
<<<<<<< HEAD
        '/dashboardLumino',
        DashboardResource,
    ),
    (
        '/network_graph/<hexaddress:token_network_address>',
        NetworkResource,
    ),
    (
        '/searchLumino',
        SearchLuminoResource,
    ),

=======
        "/_debug/blockchain_events/payment_networks/<hexaddress:token_address>/channels",
        ChannelBlockchainEventsResource,
        "tokenchanneleventsresourceblockchain",
    ),
    (
        (
            "/_debug/blockchain_events/payment_networks/"
            "<hexaddress:token_address>/channels/<hexaddress:partner_address>"
        ),
        ChannelBlockchainEventsResource,
    ),
    ("/_debug/raiden_events", RaidenInternalEventsResource),
>>>>>>> 40d9d56e
]



def api_response(result, status_code=HTTPStatus.OK):
    if status_code == HTTPStatus.NO_CONTENT:
        assert not result, "Provided 204 response with non-zero length response"
        data = ""
    else:
        data = json.dumps(result)

    log.debug("Request successful", response=result, status_code=status_code)
    response = make_response(
        (data, status_code, {"mimetype": "application/json", "Content-Type": "application/json"})
    )
    return response


def api_error(errors, status_code):
    assert status_code in ERROR_STATUS_CODES, "Programming error, unexpected error status code"
    log.error("Error processing request", errors=errors, status_code=status_code)
    response = make_response(
        (
            json.dumps(dict(errors=errors)),
            status_code,
            {"mimetype": "application/json", "Content-Type": "application/json"},
        )
    )
    return response


@parser.error_handler
def handle_request_parsing_error(err, _req, _schema, _err_status_code, _err_headers):
    """ This handles request parsing errors generated for example by schema
    field validation failing."""
    abort(HTTPStatus.BAD_REQUEST, errors=err.messages)


def endpoint_not_found(e):
    errors = ["invalid endpoint"]
    if isinstance(e, InvalidEndpoint):
        errors.append(e.description)
    return api_error(errors, HTTPStatus.NOT_FOUND)


def hexbytes_to_str(map_: Dict):
    """ Converts values that are of type `HexBytes` to strings. """
    for k, v in map_.items():
        if isinstance(v, HexBytes):
            map_[k] = encode_hex(v)


def encode_byte_values(map_: Dict):
    """ Converts values that are of type `bytes` to strings. """
    for k, v in map_.items():
        if isinstance(v, bytes):
            map_[k] = encode_hex(v)


def encode_object_to_str(map_: Dict):
    for k, v in map_.items():
        if isinstance(v, int) or k == "args":
            continue
        if not isinstance(v, str):
            map_[k] = repr(v)


def normalize_events_list(old_list):
    """Internally the `event_type` key is prefixed with underscore but the API
    returns an object without that prefix"""
    new_list = []
    for _event in old_list:
        new_event = dict(_event)
        if new_event.get("args"):
            new_event["args"] = dict(new_event["args"])
            encode_byte_values(new_event["args"])
        # remove the queue identifier
        if new_event.get("queue_identifier"):
            del new_event["queue_identifier"]
        # the events contain HexBytes values, convert those to strings
        hexbytes_to_str(new_event)
        # Some of the raiden events contain accounts and as such need to
        # be exported in hex to the outside world
        name = new_event["event"]
        if name == "EventPaymentReceivedSuccess":
            new_event["initiator"] = to_checksum_address(new_event["initiator"])
        if name in ("EventPaymentSentSuccess", "EventPaymentSentFailed"):
            new_event["target"] = to_checksum_address(new_event["target"])
        encode_byte_values(new_event)
        # encode unserializable objects
        encode_object_to_str(new_event)
        new_list.append(new_event)
    return new_list


def convert_to_serializable(event_list):
    returned_events = []
    for event in event_list:
        new_event = {"event": type(event).__name__}
        new_event.update(event.__dict__)
        returned_events.append(new_event)
    return returned_events


def restapi_setup_urls(flask_api_context, rest_api, urls):
    for url_tuple in urls:
        if len(url_tuple) == 2:
            route, resource_cls = url_tuple
            endpoint = resource_cls.__name__.lower()
        elif len(url_tuple) == 3:
            route, resource_cls, endpoint = url_tuple
        else:
            raise ValueError(f"Invalid URL format: {url_tuple!r}")
        flask_api_context.add_resource(
            resource_cls,
            route,
            resource_class_kwargs={"rest_api_object": rest_api},
            endpoint=endpoint,
        )


def restapi_setup_type_converters(flask_app, names_to_converters):
    for key, value in names_to_converters.items():
        flask_app.url_map.converters[key] = value


class APIServer(Runnable):
    """
    Runs the API-server that routes the endpoint to the resources.
    The API is wrapped in multiple layers, and the Server should be invoked this way::

        # instance of the raiden-api
        raiden_api = RaidenAPI(...)

        # wrap the raiden-api with rest-logic and encoding
        rest_api = RestAPI(raiden_api)

        # create the server and link the api-endpoints with flask / flask-restful middleware
        api_server = APIServer(rest_api, {'host: '127.0.0.1', 'port': 5001})

        # run the server greenlet
        api_server.start()
    """

    _api_prefix = "/api/1"

    def __init__(
        self, rest_api, config, cors_domain_list=None, web_ui=False, eth_rpc_endpoint=None
    ):
        super().__init__()
        if rest_api.version != 1:
            raise ValueError("Invalid api version: {}".format(rest_api.version))
        self._api_prefix = f"/api/v{rest_api.version}"

        flask_app = Flask(__name__)

        flask_app.static_url_path = ''

        flask_app.static_folder = flask_app.root_path + '/webui/static'

        self._configure_security(flask_app, cors_domain_list)

        if eth_rpc_endpoint:
            if not eth_rpc_endpoint.startswith("http"):
                eth_rpc_endpoint = "http://{}".format(eth_rpc_endpoint)
            flask_app.config["WEB3_ENDPOINT"] = eth_rpc_endpoint

        blueprint = create_blueprint()
        flask_api_context = Api(blueprint, prefix=self._api_prefix)

<<<<<<< HEAD
        restapi_setup_type_converters(
            flask_app,
            {
                'hexaddress': HexAddressConverter,
                'luminoaddress': LuminoAddressConverter
            },
        )

        restapi_setup_urls(
            flask_api_context,
            rest_api,
            URLS_V1
        )
=======
        restapi_setup_type_converters(flask_app, {"hexaddress": HexAddressConverter})

        restapi_setup_urls(flask_api_context, rest_api, URLS_V1)
>>>>>>> 40d9d56e

        self.config = config
        self.rest_api = rest_api
        self.flask_app = flask_app
        self.blueprint = blueprint
        self.flask_api_context = flask_api_context

        self.wsgiserver = None
        self.flask_app.register_blueprint(self.blueprint)

        self.flask_app.config["WEBUI_PATH"] = RAIDEN_WEBUI_PATH

        self.flask_app.register_error_handler(HTTPStatus.NOT_FOUND, endpoint_not_found)
        self.flask_app.register_error_handler(Exception, self.unhandled_exception)
        self.flask_app.before_request(self._is_raiden_running)

        # needed so flask_restful propagates the exception to our error handler above
        # or else, it'll replace it with a E500 response
        self.flask_app.config["PROPAGATE_EXCEPTIONS"] = True

        if web_ui:
<<<<<<< HEAD
            self._set_ui_endpoint()
            for route in ('/ui/<path:file_name>', '/ui', '/ui/', '/index.html', '/', '/dashboard', '/tokens', '/payments', '/channels'):
=======
            for route in ("/ui/<path:file_name>", "/ui", "/ui/", "/index.html", "/"):
>>>>>>> 40d9d56e
                self.flask_app.add_url_rule(
                    route, route, view_func=self._serve_webui, methods=("GET",)
                )

        self._is_raiden_running()

    def _configure_security(self, flask_app, cors_domain_list):
        """Security application configuration:
        - setup a crsf protection
        - register cookie csrf in the app session'
        - register default localhost domain  in Cors
        - register functions to run on before/after request
        """

        flask_app.secret_key = os.urandom(24)

        flask_app.config.update(
            SERVER_NAME='localhost.lumino:5001'
        )
        flask_app.subdomain_matching = True

        CSRFProtect(flask_app)

        if cors_domain_list:
            CORS(flask_app, origins=cors_domain_list)

        @flask_app.before_request
        def enable_session_timeout():
            session.permanent = True  # set session to use PERMANENT_SESSION_LIFETIME
            session.modified = True  # reset the session timer on every request

        @flask_app.after_request
        def set_csrf_cookie(response):
            if response:
                response.set_cookie('csrf_token', generate_csrf())
            return response

    def _set_ui_endpoint(self):
        # Overrides the backend url in the ui bundle
        with open(self.flask_app.root_path + '/webui/static/endpointConfig.js') as f:
            lines = f.readlines()

        lines[0] = "const backendUrl='http://" + self.config['host'] + ":" + str(self.config['port']) + "'; \n"
        lines[1] = "const nodeAddress = '" + to_checksum_address(self.rest_api.raiden_api.address) + "'; \n"
        if self.config['rnsdomain']:
               lines[2] = "const rnsDomain = '" + self.config['rnsdomain'] + "';\n"
        else:
            lines[2] = "const rnsDomain = null \n"
        lines[3] = "const chainEndpoint = '" + self.config['rskendpoint'] +"'; \n"

        with open(self.flask_app.root_path + '/webui/static/endpointConfig.js', "w") as f:
            f.writelines(lines)

    def _is_raiden_running(self):
        # We cannot accept requests before the node has synchronized with the
        # blockchain, which is done during the call to RaidenService.start.
        # Otherwise there is no guarantee that the node is in a valid state and
        # that the actions are valid, e.g. deposit in a channel that has closed
        # while the node was offline.
        if not self.rest_api.raiden_api.raiden:
            raise RuntimeError("The RaidenService must be started before the API can be used")

<<<<<<< HEAD

    def _serve_webui(self, file_name='index.html'):  # pylint: disable=redefined-builtin
        return send_from_directory(self.flask_app.root_path + '/webui', 'index.html')
=======
    def _serve_webui(self, file_name="index.html"):  # pylint: disable=redefined-builtin
        try:
            if not file_name:
                raise NotFound

            web3 = self.flask_app.config.get("WEB3_ENDPOINT")
            if "config." in file_name and file_name.endswith(".json"):
                environment_type = self.rest_api.raiden_api.raiden.config[
                    "environment_type"
                ].name.lower()
                config = {
                    "raiden": self._api_prefix,
                    "web3": web3,
                    "settle_timeout": self.rest_api.raiden_api.raiden.config["settle_timeout"],
                    "reveal_timeout": self.rest_api.raiden_api.raiden.config["reveal_timeout"],
                    "environment_type": environment_type,
                }

                # if raiden sees eth rpc endpoint as localhost, replace it by Host header,
                # which is the hostname by which the client/browser sees/access the raiden node
                host = request.headers.get("Host")
                if web3 and host:
                    web3_host, web3_port = split_endpoint(web3)
                    if web3_host in ("localhost", "127.0.0.1"):
                        host, _ = split_endpoint(host)
                        web3 = f"http://{host}:{web3_port}"
                        config["web3"] = web3

                response = jsonify(config)
            else:
                response = send_from_directory(self.flask_app.config["WEBUI_PATH"], file_name)
        except (NotFound, AssertionError):
            response = send_from_directory(self.flask_app.config["WEBUI_PATH"], "index.html")
        return response
>>>>>>> 40d9d56e

    def _run(self):
        try:
            # stop may have been executed before _run was scheduled, in this
            # case wsgiserver will be None
            if self.wsgiserver is not None:
                self.wsgiserver.serve_forever()
        except gevent.GreenletExit:  # pylint: disable=try-except-raise
            raise
        except Exception:
            self.stop()  # ensure cleanup and wait on subtasks
            raise

    def start(self):
        log.debug(
            "REST API starting",
            host=self.config["host"],
            port=self.config["port"],
            node=pex(self.rest_api.raiden_api.address),
        )

        # WSGI expects an stdlib logger. With structlog there's conflict of
        # method names. Rest unhandled exception will be re-raised here:
        wsgi_log = logging.getLogger(__name__ + ".pywsgi")

        # server.stop() clears the handle and the pool, this is okay since a
        # new WSGIServer is created on each start
        pool = gevent.pool.Pool()
        wsgiserver = WSGIServer(
            (self.config["host"], self.config["port"]),
            self.flask_app,
            log=wsgi_log,
            error_log=wsgi_log,
            spawn=pool,
        )

        try:
            wsgiserver.init_socket()
        except socket.error as e:
            if e.errno == errno.EADDRINUSE:
                raise APIServerPortInUseError()
            raise

        self.wsgiserver = wsgiserver

        log.debug(
            "REST API started",
            host=self.config["host"],
            port=self.config["port"],
            node=pex(self.rest_api.raiden_api.address),
        )

        super().start()

    def stop(self):
        log.debug(
            "REST API stoping",
            host=self.config["host"],
            port=self.config["port"],
            node=pex(self.rest_api.raiden_api.address),
        )

        if self.wsgiserver is not None:
            self.wsgiserver.stop()
            self.wsgiserver = None

        log.debug(
            "REST API stopped",
            host=self.config["host"],
            port=self.config["port"],
            node=pex(self.rest_api.raiden_api.address),
        )

    def unhandled_exception(self, exception: Exception):
        """ Flask.errorhandler when an exception wasn't correctly handled """
        log.critical(
            "Unhandled exception when processing endpoint request",
            exc_info=True,
            node=pex(self.rest_api.raiden_api.address),
        )
        self.greenlet.kill(exception)
        return api_error([str(exception)], HTTPStatus.INTERNAL_SERVER_ERROR)


class RestAPI:
    """
    This wraps around the actual RaidenAPI in api/python.
    It will provide the additional, neccessary RESTful logic and
    the proper JSON-encoding of the Objects provided by the RaidenAPI
    """

    version = 1

    def __init__(self, raiden_api):
        self.raiden_api = raiden_api
        self.channel_schema = ChannelStateSchema()
        self.address_list_schema = AddressListSchema()
        self.partner_per_token_list_schema = PartnersPerTokenListSchema()
        self.payment_schema = PaymentSchema()
        self.sent_success_payment_schema = EventPaymentSentSuccessSchema()
        self.received_success_payment_schema = EventPaymentReceivedSuccessSchema()
        self.failed_payment_schema = EventPaymentSentFailedSchema()
        self.dashboard_data_response_schema = DashboardDataResponseSchema()
        self.dashboard_data_response_table_item_schema = DashboardDataResponseTableItemSchema()
        self.dashboard_data_response_general_item_schema = DashboardDataResponseGeneralItemSchema()

    def get_our_address(self):
        return api_response(result=dict(our_address=to_checksum_address(self.raiden_api.address)))

    def register_token(
        self, registry_address: typing.PaymentNetworkID, token_address: typing.TokenAddress
    ):
        if self.raiden_api.raiden.config["environment_type"] == Environment.PRODUCTION:
            return api_error(
                errors="Registering a new token is currently disabled in the Ethereum mainnet",
                status_code=HTTPStatus.NOT_IMPLEMENTED,
            )

        conflict_exceptions = (
            InvalidAddress,
            AlreadyRegisteredTokenAddress,
            TransactionThrew,
            InvalidToken,
            AddressWithoutCode,
        )
        log.debug(
            "Registering token",
            node=pex(self.raiden_api.address),
            registry_address=to_checksum_address(registry_address),
            token_address=to_checksum_address(token_address),
        )
        try:
            token_network_address = self.raiden_api.token_network_register(
                registry_address=registry_address,
                token_address=token_address,
                channel_participant_deposit_limit=UINT256_MAX,
                token_network_deposit_limit=UINT256_MAX,
            )
        except conflict_exceptions as e:
            return api_error(errors=str(e), status_code=HTTPStatus.CONFLICT)
        except InsufficientFunds as e:
            return api_error(errors=str(e), status_code=HTTPStatus.PAYMENT_REQUIRED)

        return api_response(
            result=dict(token_network_address=to_checksum_address(token_network_address)),
            status_code=HTTPStatus.CREATED,
        )

    def open(
        self,
        registry_address: typing.PaymentNetworkID,
        partner_address: typing.Address,
        token_address: typing.TokenAddress,
        settle_timeout: typing.BlockTimeout = None,
        total_deposit: typing.TokenAmount = None,
<<<<<<< HEAD
    ):
        log.debug(
            "Opening channel",
            node=pex(self.raiden_api.address),
            registry_address=to_checksum_address(registry_address),
            partner_address=to_checksum_address(partner_address),
            token_address=to_checksum_address(token_address),
            settle_timeout=settle_timeout,
        )

        try:
            token = self.raiden_api.raiden.chain.token(token_address)
        except AddressWithoutCode as e:
            return api_error(errors=str(e), status_code=HTTPStatus.CONFLICT)

        balance = token.balance_of(self.raiden_api.raiden.address)

        if total_deposit is not None and total_deposit > balance:
            error_msg = "Not enough balance to deposit. {} Available={} Needed={}".format(
                pex(token_address), balance, total_deposit
            )
            return api_error(errors=error_msg, status_code=HTTPStatus.PAYMENT_REQUIRED)

        try:
            self.raiden_api.channel_open(
                registry_address, token_address, partner_address, settle_timeout
            )
        except (
            InvalidAddress,
            InvalidSettleTimeout,
            SamePeerAddress,
            AddressWithoutCode,
            DuplicatedChannelError,
            TokenNotRegistered,
        ) as e:
            return api_error(errors=str(e), status_code=HTTPStatus.CONFLICT)
        except (InsufficientFunds, InsufficientGasReserve) as e:
            return api_error(errors=str(e), status_code=HTTPStatus.PAYMENT_REQUIRED)

        if total_deposit:
            # make initial deposit
            log.debug(
                "Depositing to new channel",
                node=pex(self.raiden_api.address),
                registry_address=to_checksum_address(registry_address),
                token_address=to_checksum_address(token_address),
                partner_address=to_checksum_address(partner_address),
                total_deposit=total_deposit,
            )
            try:
                self.raiden_api.set_total_channel_deposit(
                    registry_address=registry_address,
                    token_address=token_address,
                    partner_address=partner_address,
                    total_deposit=total_deposit,
                )
            except InsufficientFunds as e:
                return api_error(errors=str(e), status_code=HTTPStatus.PAYMENT_REQUIRED)
            except (DepositOverLimit, DepositMismatch) as e:
                return api_error(errors=str(e), status_code=HTTPStatus.CONFLICT)

        channel_state = views.get_channelstate_for(
            views.state_from_raiden(self.raiden_api.raiden),
            registry_address,
            token_address,
            partner_address,
        )

        result = self.channel_schema.dump(channel_state)

        return api_response(result=result.data, status_code=HTTPStatus.CREATED)

    def open_lumino(
            self,
            registry_address: typing.PaymentNetworkID,
            partner_rns_address: typing.RnsAddress,
            token_address: typing.TokenAddress,
            settle_timeout: typing.BlockTimeout = None,
            total_deposit: typing.TokenAmount = None,
=======
>>>>>>> 40d9d56e
    ):
        log.debug(
            "Opening channel",
            node=pex(self.raiden_api.address),
            registry_address=to_checksum_address(registry_address),
            partner_rns_address=partner_rns_address,
            token_address=to_checksum_address(token_address),
            settle_timeout=settle_timeout,
        )

        try:
            token = self.raiden_api.raiden.chain.token(token_address)
        except AddressWithoutCode as e:
            return api_error(errors=str(e), status_code=HTTPStatus.CONFLICT)

        balance = token.balance_of(self.raiden_api.raiden.address)

        if total_deposit is not None and total_deposit > balance:
            error_msg = "Not enough balance to deposit. {} Available={} Needed={}".format(
                pex(token_address), balance, total_deposit
            )
            return api_error(errors=error_msg, status_code=HTTPStatus.PAYMENT_REQUIRED)

        # First we check if the address received is an RNS address and exists a Hex address
        if is_rns_address(partner_rns_address):
            rns_resolved_address = self.raiden_api.raiden.chain.get_address_from_rns(partner_rns_address)
            if rns_resolved_address == RNS_ADDRESS_ZERO:
                return api_error(
                    errors=str('RNS domain isnt registered'),
                    status_code=HTTPStatus.PAYMENT_REQUIRED,
                )

        try:
            self.raiden_api.channel_open(
<<<<<<< HEAD
                registry_address,
                token_address,
                to_canonical_address(rns_resolved_address),
                settle_timeout,
            )
        except (InvalidAddress, InvalidSettleTimeout, SamePeerAddress,
                AddressWithoutCode, DuplicatedChannelError, TokenNotRegistered) as e:
            return api_error(
                errors=str(e),
                status_code=HTTPStatus.CONFLICT,
=======
                registry_address, token_address, partner_address, settle_timeout
>>>>>>> 40d9d56e
            )
        except (
            InvalidAddress,
            InvalidSettleTimeout,
            SamePeerAddress,
            AddressWithoutCode,
            DuplicatedChannelError,
            TokenNotRegistered,
        ) as e:
            return api_error(errors=str(e), status_code=HTTPStatus.CONFLICT)
        except (InsufficientFunds, InsufficientGasReserve) as e:
            return api_error(errors=str(e), status_code=HTTPStatus.PAYMENT_REQUIRED)

        if total_deposit:
            # make initial deposit
            log.debug(
                "Depositing to new channel",
                node=pex(self.raiden_api.address),
                registry_address=to_checksum_address(registry_address),
                token_address=to_checksum_address(token_address),
                partner_rns_address=partner_rns_address,
                total_deposit=total_deposit,
            )
            try:
                self.raiden_api.set_total_channel_deposit(
                    registry_address=registry_address,
                    token_address=token_address,
                    partner_rns_address=to_canonical_address(partner_rns_address),
                    total_deposit=total_deposit,
                )
            except InsufficientFunds as e:
                return api_error(errors=str(e), status_code=HTTPStatus.PAYMENT_REQUIRED)
            except (DepositOverLimit, DepositMismatch) as e:
                return api_error(errors=str(e), status_code=HTTPStatus.CONFLICT)

        channel_state = views.get_channelstate_for(
            views.state_from_raiden(self.raiden_api.raiden),
            registry_address,
            token_address,
            to_canonical_address(rns_resolved_address),
        )

        result = self.channel_schema.dump(channel_state)

        return api_response(result=result.data, status_code=HTTPStatus.CREATED)

    def connect(
        self,
        registry_address: typing.PaymentNetworkID,
        token_address: typing.TokenAddress,
        funds: typing.TokenAmount,
        initial_channel_target: int = None,
        joinable_funds_target: float = None,
    ):
        log.debug(
            "Connecting to token network",
            node=pex(self.raiden_api.address),
            registry_address=to_checksum_address(registry_address),
            token_address=to_checksum_address(token_address),
            funds=funds,
            initial_channel_target=initial_channel_target,
            joinable_funds_target=joinable_funds_target,
        )
        try:
            self.raiden_api.token_network_connect(
                registry_address,
                token_address,
                funds,
                initial_channel_target,
                joinable_funds_target,
            )
        except (InsufficientFunds, InsufficientGasReserve) as e:
            return api_error(errors=str(e), status_code=HTTPStatus.PAYMENT_REQUIRED)
        except (InvalidAmount, InvalidAddress) as e:
            return api_error(errors=str(e), status_code=HTTPStatus.CONFLICT)

        return api_response(result=dict(), status_code=HTTPStatus.NO_CONTENT)

    def leave(self, registry_address: typing.PaymentNetworkID, token_address: typing.TokenAddress):
        log.debug(
            "Leaving token network",
            node=pex(self.raiden_api.address),
            registry_address=to_checksum_address(registry_address),
            token_address=to_checksum_address(token_address),
        )
        closed_channels = self.raiden_api.token_network_leave(registry_address, token_address)
        closed_channels = [
            self.channel_schema.dump(channel_state).data for channel_state in closed_channels
        ]
        return api_response(result=closed_channels)

    def get_connection_managers_info(self, registry_address: typing.PaymentNetworkID):
        """Get a dict whose keys are token addresses and whose values are
        open channels, funds of last request, sum of deposits and number of channels"""
        log.debug(
            "Getting connection managers info",
            node=pex(self.raiden_api.address),
            registry_address=to_checksum_address(registry_address),
        )
        connection_managers = dict()

        for token in self.raiden_api.get_tokens_list(registry_address):
            token_network_identifier = views.get_token_network_identifier_by_token_address(
                views.state_from_raiden(self.raiden_api.raiden),
                payment_network_id=registry_address,
                token_address=token,
            )

            try:
                connection_manager = self.raiden_api.raiden.connection_manager_for_token_network(
                    token_network_identifier
                )
            except InvalidAddress:
                connection_manager = None

            open_channels = views.get_channelstate_open(
                chain_state=views.state_from_raiden(self.raiden_api.raiden),
                payment_network_id=registry_address,
                token_address=token,
            )
            if connection_manager is not None and open_channels:
                connection_managers[to_checksum_address(connection_manager.token_address)] = {
                    "funds": connection_manager.funds,
                    "sum_deposits": views.get_our_capacity_for_token_network(
                        views.state_from_raiden(self.raiden_api.raiden), registry_address, token
                    ),
                    "channels": len(open_channels),
                }

        return connection_managers

    def get_channel_list(
        self,
        registry_address: typing.PaymentNetworkID,
        token_address: typing.TokenAddress = None,
        partner_address: typing.Address = None,
<<<<<<< HEAD

=======
>>>>>>> 40d9d56e
    ):
        log.debug(
            "Getting channel list",
            node=pex(self.raiden_api.address),
            registry_address=to_checksum_address(registry_address),
            token_address=optional_address_to_string(token_address),
            partner_address=optional_address_to_string(partner_address)
        )
        raiden_service_result = self.raiden_api.get_channel_list(
<<<<<<< HEAD
            registry_address,
            token_address,
            partner_address
=======
            registry_address, token_address, partner_address
>>>>>>> 40d9d56e
        )
        assert isinstance(raiden_service_result, list)
        result = [
            self.channel_schema.dump(channel_schema).data
            for channel_schema in raiden_service_result
        ]
        return api_response(result=result)

    def get_channel_list_for_tokens(
            self,
            registry_address: typing.PaymentNetworkID,
            token_addresses: typing.ByteString = None
    ):

        result = self.raiden_api.get_channel_list_for_tokens(
            registry_address,
            token_addresses
        )
        for item in result:
            assert isinstance(item["channels"], list)
            parsed_channels = [
                self.channel_schema.dump(channel_schema).data
                for channel_schema in item["channels"]
            ]
            item["channels"] = parsed_channels
            item["can_join"] = True
            if len(parsed_channels) > 0:
                item["can_join"] = False

        return api_response(result=result)

    def get_tokens_list(self, registry_address: typing.PaymentNetworkID):
        log.debug(
            "Getting token list",
            node=pex(self.raiden_api.address),
            registry_address=to_checksum_address(registry_address),
        )
        raiden_service_result = self.raiden_api.get_tokens_list(registry_address)
        assert isinstance(raiden_service_result, list)
        tokens_list = AddressList(raiden_service_result)
        result = self.address_list_schema.dump(tokens_list)
        return api_response(result=result.data)

    def get_token_network_for_token(
        self, registry_address: typing.PaymentNetworkID, token_address: typing.TokenAddress
    ):
        log.debug(
            "Getting token network for token",
            node=pex(self.raiden_api.address),
            token_address=to_checksum_address(token_address),
        )
        token_network_address = self.raiden_api.get_token_network_address_for_token_address(
            registry_address=registry_address, token_address=token_address
        )

        if token_network_address is not None:
            return api_response(result=to_checksum_address(token_network_address))
        else:
            pretty_address = to_checksum_address(token_address)
            message = f'No token network registered for token "{pretty_address}"'
            return api_error(message, status_code=HTTPStatus.NOT_FOUND)

    def get_blockchain_events_network(
        self,
        registry_address: typing.PaymentNetworkID,
        from_block: typing.BlockSpecification = GENESIS_BLOCK_NUMBER,
        to_block: typing.BlockSpecification = "latest",
    ):
        log.debug(
            "Getting network events",
            node=pex(self.raiden_api.address),
            registry_address=to_checksum_address(registry_address),
            from_block=from_block,
            to_block=to_block,
        )
        try:
            raiden_service_result = self.raiden_api.get_blockchain_events_network(
                registry_address=registry_address, from_block=from_block, to_block=to_block
            )
        except InvalidBlockNumberInput as e:
            return api_error(str(e), status_code=HTTPStatus.CONFLICT)

        return api_response(result=normalize_events_list(raiden_service_result))

    def get_blockchain_events_token_network(
        self,
        token_address: typing.TokenAddress,
        from_block: typing.BlockSpecification = GENESIS_BLOCK_NUMBER,
        to_block: typing.BlockSpecification = "latest",
    ):
        log.debug(
            "Getting token network blockchain events",
            node=pex(self.raiden_api.address),
            token_address=to_checksum_address(token_address),
            from_block=from_block,
            to_block=to_block,
        )
        try:
            raiden_service_result = self.raiden_api.get_blockchain_events_token_network(
                token_address=token_address, from_block=from_block, to_block=to_block
            )
            return api_response(result=normalize_events_list(raiden_service_result))
        except UnknownTokenAddress as e:
            return api_error(str(e), status_code=HTTPStatus.NOT_FOUND)
        except (InvalidBlockNumberInput, InvalidAddress) as e:
            return api_error(str(e), status_code=HTTPStatus.CONFLICT)

    def get_raiden_events_payment_history_with_timestamps(
        self,
        token_address: typing.TokenAddress = None,
        target_address: typing.Address = None,
        limit: int = None,
        offset: int = None,
<<<<<<< HEAD
    ):
        log.debug(
            "Getting payment history",
            node=pex(self.raiden_api.address),
            token_address=optional_address_to_string(token_address),
            target_address=optional_address_to_string(target_address),
            limit=limit,
            offset=offset,
        )
        try:
            service_result = self.raiden_api.get_raiden_events_payment_history_with_timestamps(
                token_address=token_address,
                target_address=target_address,
                limit=limit,
                offset=offset,
            )
        except (InvalidNumberInput, InvalidAddress) as e:
            return api_error(str(e), status_code=HTTPStatus.CONFLICT)

        result = []
        for event in service_result:
            if isinstance(event.wrapped_event, EventPaymentSentSuccess):
                serialized_event = self.sent_success_payment_schema.dump(event)
            elif isinstance(event.wrapped_event, EventPaymentSentFailed):
                serialized_event = self.failed_payment_schema.dump(event)
            elif isinstance(event.wrapped_event, EventPaymentReceivedSuccess):
                serialized_event = self.received_success_payment_schema.dump(event)
            else:
                log.warning(
                    "Unexpected event",
                    node=pex(self.raiden_api.address),
                    unexpected_event=event.wrapped_event,
                )

            result.append(serialized_event.data)
        return api_response(result=result)

    def get_dashboard_data(self, registry_address: typing.PaymentNetworkID, graph_from_date, graph_to_date, table_limit:int = None):
        result = self.raiden_api.get_dashboard_data(graph_from_date, graph_to_date, table_limit)
        token_list = self.raiden_api.get_tokens_list(registry_address)

        result = self._map_data(result, token_list)

        return api_response(result=result)

    def _map_data(self, data_param, token_list):
        data_graph = data_param["data_graph"]
        data_table = data_param["data_table"]
        data_general_payments = data_param["data_general_payments"]

        result = {"data_graph": self._map_data_graph(data_graph),
                  "data_table": self._map_data_table(data_table),
                  "data_token": self._map_data_token(token_list),
                  "data_general_payments": self._map_data_general_payments(data_general_payments)}

        return result

    def _map_data_general_payments(self, data_general_payments):
        result = []
        for general_item in data_general_payments:

            general_item_obj = DashboardGeneralItem()
            general_item_obj.event_type_code = general_item[0]
            general_item_obj.event_type_class_name = general_item[1]
            general_item_obj.quantity = general_item[2]

            general_item_serialized = self.dashboard_data_response_general_item_schema.dump(general_item_obj)
            result.append(general_item_serialized.data)

        return result

    def _map_data_token(self, token_list):
        assert isinstance(token_list, list)
        tokens_list = AddressList(token_list)
        result = self.address_list_schema.dump(tokens_list)
        return result.data

    def _map_data_table(self, table_data):
        result = {"payments_received": [],
                  "payments_sent": []}
        payments_received = []
        payments_sent = []
        for key in table_data:
            list_item = table_data[key]
            for tuple_item in list_item:
                table_item_serialized = self._get_dashboard_table_item_serialized(key, tuple_item[0], tuple_item[1])
                if key == "payments_received":
                    payments_received.append(table_item_serialized)
                else:
                    payments_sent.append(table_item_serialized)

            result["payments_received"] = payments_received
            result["payments_sent"] = payments_sent

        return result

    def _get_dashboard_table_item_serialized(self, event_type, log_time, data_param):
        data = json.loads(data_param)
        dashboard_table_item = DashboardTableItem()
        dashboard_table_item.identifier = data["identifier"]
        dashboard_table_item.log_time = log_time
        dashboard_table_item.amount = data["amount"]

        if event_type == "payments_received":
            dashboard_table_item.initiator = data["initiator"]
        else:
            dashboard_table_item.target = data["target"]

        table_payment_received_item_obj_serialized = self.dashboard_data_response_table_item_schema.dump(
            dashboard_table_item)

        return table_payment_received_item_obj_serialized.data

    def _map_data_graph(self, graph_data):
        result = []
        for graph_item in graph_data:
            graph_item_obj = DashboardGraphItem(graph_item[0],
                                       graph_item[1],
                                       graph_item[2],
                                       graph_item[3],
                                       graph_item[4],
                                       graph_item[5],
                                       graph_item[6])
            result.append(graph_item_obj)

        items_group_by_months = self._get_items_group_by_month(result)            
        return items_group_by_months

    def _get_items_group_by_month(self, data):
        months = ['JAN', 'FEB', 'MAR', 'APR', 'MAY', 'JUN', 'JUL','AUG', 'SET', 'OCT', 'NOV', 'DIC']

        result = []
        for month in months:
            item = {}
            events_by_month = self._get_events_group_by_month(month, data)
            if len(events_by_month) > 0:
                item["month_of_year_label"] = month
            for event in events_by_month:
                item[event.event_type_label] = event.quantity

            if len (item) > 0:
                result.append(item)

        return result


    def _get_events_group_by_month(self, month, data):
        return [dashboardItem for dashboardItem in data if dashboardItem.month_of_year_label == month]


    def get_raiden_events_payment_history_with_timestamps_v2(
            self,
            token_network_identifier: typing.Address = None,
            initiator_address: typing.Address = None,
            target_address: typing.Address = None,
            from_date: typing.LogTime = None,
            to_date: typing.LogTime = None,
            event_type: int = None,
            limit: int = None,
            offset: int = None,
    ):
        log.info(
            'Getting payment history',
=======
    ):
        log.debug(
            "Getting payment history",
>>>>>>> 40d9d56e
            node=pex(self.raiden_api.address),
            token_network_identifier=optional_address_to_string(token_network_identifier),
            initiator_address=optional_address_to_string(initiator_address),
            target_address=optional_address_to_string(target_address),
            from_date=from_date,
            to_date=to_date,
            event_type=event_type,
            limit=limit,
            offset=offset,
        )
        try:
            service_result = self.raiden_api.get_raiden_events_payment_history_with_timestamps_v2(
                token_network_identifier=token_network_identifier,
                initiator_address=initiator_address,
                target_address=target_address,
                from_date=from_date,
                to_date=to_date,
                event_type=event_type,
                limit=limit,
                offset=offset,
            )
        except (InvalidNumberInput, InvalidAddress) as e:
            return api_error(str(e), status_code=HTTPStatus.CONFLICT)

        result = []
        for event in service_result:
            if isinstance(event.wrapped_event, EventPaymentSentSuccess):
                serialized_event = self.sent_success_payment_schema.dump(event)
            elif isinstance(event.wrapped_event, EventPaymentSentFailed):
                serialized_event = self.failed_payment_schema.dump(event)
            elif isinstance(event.wrapped_event, EventPaymentReceivedSuccess):
                serialized_event = self.received_success_payment_schema.dump(event)
            else:
                log.warning(
                    "Unexpected event",
                    node=pex(self.raiden_api.address),
                    unexpected_event=event.wrapped_event,
                )

            result.append(serialized_event.data)

        return api_response(result=result)


    def get_raiden_internal_events_with_timestamps(self, limit, offset):
        return [
            str(e)
            for e in self.raiden_api.raiden.wal.storage.get_events_with_timestamps(
                limit=limit, offset=offset
            )
        ]

    def get_blockchain_events_channel(
        self,
        token_address: typing.TokenAddress,
        partner_address: typing.Address = None,
        from_block: typing.BlockSpecification = GENESIS_BLOCK_NUMBER,
        to_block: typing.BlockSpecification = "latest",
    ):
        log.debug(
            "Getting channel blockchain events",
            node=pex(self.raiden_api.address),
            token_address=to_checksum_address(token_address),
            partner_address=optional_address_to_string(partner_address),
            from_block=from_block,
            to_block=to_block,
        )
        try:
            raiden_service_result = self.raiden_api.get_blockchain_events_channel(
                token_address=token_address,
                partner_address=partner_address,
                from_block=from_block,
                to_block=to_block,
            )
            return api_response(result=normalize_events_list(raiden_service_result))
        except (InvalidBlockNumberInput, InvalidAddress) as e:
            return api_error(str(e), status_code=HTTPStatus.CONFLICT)
        except UnknownTokenAddress as e:
            return api_error(str(e), status_code=HTTPStatus.NOT_FOUND)

    def get_channel(
        self,
        registry_address: typing.PaymentNetworkID,
        token_address: typing.TokenAddress,
        partner_address: typing.Address,
    ):
        log.debug(
            "Getting channel",
            node=pex(self.raiden_api.address),
            registry_address=to_checksum_address(registry_address),
            token_address=to_checksum_address(token_address),
            partner_address=to_checksum_address(partner_address),
        )
        try:
            channel_state = self.raiden_api.get_channel(
                registry_address=registry_address,
                token_address=token_address,
                partner_address=partner_address,
            )
            result = self.channel_schema.dump(channel_state)
            return api_response(result=result.data)
        except ChannelNotFound as e:
            return api_error(errors=str(e), status_code=HTTPStatus.NOT_FOUND)

    def get_partners_by_token(
        self, registry_address: typing.PaymentNetworkID, token_address: typing.TokenAddress
    ):
        log.debug(
            "Getting partners by token",
            node=pex(self.raiden_api.address),
            registry_address=to_checksum_address(registry_address),
            token_address=to_checksum_address(token_address),
        )
        return_list = []
        try:
            raiden_service_result = self.raiden_api.get_channel_list(
                registry_address, token_address
            )
        except InvalidAddress as e:
            return api_error(errors=str(e), status_code=HTTPStatus.CONFLICT)

        for result in raiden_service_result:
            return_list.append(
                {
                    "partner_address": result.partner_state.address,
                    "channel": url_for(
                        # TODO: Somehow nicely parameterize this for future versions
                        "v1_resources.channelsresourcebytokenandpartneraddress",
                        token_address=token_address,
                        partner_address=result.partner_state.address,
                    ),
                }
            )

        schema_list = PartnersPerTokenList(return_list)
        result = self.partner_per_token_list_schema.dump(schema_list)
        return api_response(result=result.data)

    def initiate_payment(
        self,
        registry_address: typing.PaymentNetworkID,
        token_address: typing.TokenAddress,
        target_address: typing.Address,
        amount: typing.TokenAmount,
        identifier: typing.PaymentID,
        secret: typing.Secret,
        secret_hash: typing.SecretHash,
    ):
        log.debug(
            "Initiating payment",
            node=pex(self.raiden_api.address),
            registry_address=to_checksum_address(registry_address),
            token_address=to_checksum_address(token_address),
            target_address=target_address,
            amount=amount,
            payment_identifier=identifier,
            secret=secret,
            secret_hash=secret_hash,
        )

        if identifier is None:
            identifier = create_default_identifier()

        try:
            # First we check if the address received is an RNS address or a hexadecimal address
            if is_rns_address(target_address):
                rns_resolved_address = self.raiden_api.raiden.chain.get_address_from_rns(target_address)
                if rns_resolved_address == RNS_ADDRESS_ZERO:
                    raise InvalidAddress('Invalid RNS address. The domain isnt registered.')
                else:
                    target_address = to_canonical_address(rns_resolved_address)

            payment_status = self.raiden_api.transfer(
                registry_address=registry_address,
                token_address=token_address,
                target=target_address,
                amount=amount,
                identifier=identifier,
                secret=secret,
                secrethash=secret_hash,
            )
        except (
            InvalidAmount,
            InvalidAddress,
            InvalidSecret,
            InvalidSecretHash,
            PaymentConflict,
            UnknownTokenAddress,
        ) as e:
            return api_error(errors=str(e), status_code=HTTPStatus.CONFLICT)
        except InsufficientFunds as e:
            return api_error(errors=str(e), status_code=HTTPStatus.PAYMENT_REQUIRED)

        if payment_status.payment_done.get() is False:
            return api_error(
                errors="Payment couldn't be completed "
                "(insufficient funds, no route to target or target offline).",
                status_code=HTTPStatus.CONFLICT,
            )

        secret = payment_status.payment_done.get()

        payment = {
            "initiator_address": self.raiden_api.address,
            "registry_address": registry_address,
            "token_address": token_address,
            "target_address": target_address,
            "amount": amount,
            "identifier": identifier,
            "secret": secret,
            "secret_hash": sha3(secret),
        }
        result = self.payment_schema.dump(payment)
        return api_response(result=result.data)

    def _deposit(
        self,
        registry_address: typing.PaymentNetworkID,
        channel_state: NettingChannelState,
        total_deposit: typing.TokenAmount,
    ):
        log.debug(
            "Depositing to channel",
            node=pex(self.raiden_api.address),
            registry_address=to_checksum_address(registry_address),
            channel_identifier=channel_state.identifier,
            total_deposit=total_deposit,
        )

        if channel.get_status(channel_state) != CHANNEL_STATE_OPENED:
            return api_error(
                errors="Can't set total deposit on a closed channel",
                status_code=HTTPStatus.CONFLICT,
            )

        try:
            self.raiden_api.set_total_channel_deposit(
                registry_address,
                channel_state.token_address,
                channel_state.partner_state.address,
                total_deposit,
            )
        except InsufficientFunds as e:
            return api_error(errors=str(e), status_code=HTTPStatus.PAYMENT_REQUIRED)
        except DepositOverLimit as e:
            return api_error(errors=str(e), status_code=HTTPStatus.CONFLICT)
        except DepositMismatch as e:
            return api_error(errors=str(e), status_code=HTTPStatus.CONFLICT)
<<<<<<< HEAD

=======
>>>>>>> 40d9d56e

        updated_channel_state = self.raiden_api.get_channel(
            registry_address, channel_state.token_address, channel_state.partner_state.address
        )

        result = self.channel_schema.dump(updated_channel_state)
        return api_response(result=result.data)

    def _close(
        self, registry_address: typing.PaymentNetworkID, channel_state: NettingChannelState
    ):
        log.debug(
            "Closing channel",
            node=pex(self.raiden_api.address),
            registry_address=to_checksum_address(registry_address),
            channel_identifier=channel_state.identifier,
        )

        if channel.get_status(channel_state) != CHANNEL_STATE_OPENED:
            return api_error(
                errors="Attempted to close an already closed channel",
                status_code=HTTPStatus.CONFLICT,
            )

        try:
            self.raiden_api.channel_close(
                registry_address, channel_state.token_address, channel_state.partner_state.address
            )
        except InsufficientFunds as e:
            return api_error(errors=str(e), status_code=HTTPStatus.PAYMENT_REQUIRED)

        updated_channel_state = self.raiden_api.get_channel(
            registry_address, channel_state.token_address, channel_state.partner_state.address
        )

        result = self.channel_schema.dump(updated_channel_state)
        return api_response(result=result.data)

    def patch_channel(
        self,
        registry_address: typing.PaymentNetworkID,
        token_address: typing.TokenAddress,
        partner_address: typing.Address,
        total_deposit: typing.TokenAmount = None,
        state: str = None,
    ):
        log.debug(
            "Patching channel",
            node=pex(self.raiden_api.address),
            registry_address=to_checksum_address(registry_address),
            token_address=to_checksum_address(token_address),
            partner_address=to_checksum_address(partner_address),
            total_deposit=total_deposit,
            state=state,
        )

        if total_deposit is not None and state is not None:
            return api_error(
                errors="Can not update a channel's total deposit and state at the same time",
                status_code=HTTPStatus.CONFLICT,
            )

        if total_deposit is None and state is None:
            return api_error(
                errors="Nothing to do. Should either provide 'total_deposit' or 'state' argument",
                status_code=HTTPStatus.BAD_REQUEST,
            )
        if total_deposit and total_deposit < 0:
            return api_error(
                errors="Amount to deposit must not be negative.", status_code=HTTPStatus.CONFLICT
            )

        try:
            channel_state = self.raiden_api.get_channel(
                registry_address=registry_address,
                token_address=token_address,
                partner_address=partner_address,
            )

        except ChannelNotFound:
            return api_error(
                errors="Requested channel for token {} and partner {} not found".format(
                    to_checksum_address(token_address), to_checksum_address(partner_address)
                ),
                status_code=HTTPStatus.CONFLICT,
            )
        except InvalidAddress as e:
            return api_error(errors=str(e), status_code=HTTPStatus.CONFLICT)

        if total_deposit is not None:
            result = self._deposit(registry_address, channel_state, total_deposit)

        elif state == CHANNEL_STATE_CLOSED:
            result = self._close(registry_address, channel_state)

        else:  # should never happen, channel_state is validated in the schema
            result = api_error(
                errors="Provided invalid channel state {}".format(state),
                status_code=HTTPStatus.BAD_REQUEST,
            )
        return result

    def get_pending_transfers(self, token_address=None, partner_address=None):
        try:
            return api_response(
                self.raiden_api.get_pending_transfers(
                    token_address=token_address, partner_address=partner_address
                )
            )
        except (ChannelNotFound, UnknownTokenAddress) as e:
            return api_error(errors=str(e), status_code=HTTPStatus.NOT_FOUND)

    def get_network_graph(self, token_network_address=None):
        if token_network_address is None:
            return api_error(
                errors="Token network address must not be empty.",
                status_code=HTTPStatus.BAD_REQUESTCONFLICT,
            )

        network_graph = self.raiden_api.get_network_graph(token_network_address)

        if network_graph is None:
            return api_error(
                errors="Internal server error getting network_graph.",
                status_code=HTTPStatus.INTERNAL_SERVER_ERROR,
            )
        return api_response(result=network_graph.to_dict())

    def search_lumino(self, registry_address: typing.PaymentNetworkID, query=None, only_receivers=None):
        if query is None:
            return api_error(
                errors="Query param must not be empty.",
                status_code=HTTPStatus.BAD_REQUESTCONFLICT,
            )

        search_result = self.raiden_api.search_lumino(registry_address, query, only_receivers)

        if search_result is None:
            return api_error(
                errors="Internal server error search_raiden.",
                status_code=HTTPStatus.INTERNAL_SERVER_ERROR,
            )
        return api_response(result=search_result)
<|MERGE_RESOLUTION|>--- conflicted
+++ resolved
@@ -6,30 +6,18 @@
 from typing import Dict
 
 import gevent
-import os
 import gevent.pool
 import structlog
-from eth_utils import encode_hex, to_checksum_address
-<<<<<<< HEAD
-from flask import Flask, make_response, send_from_directory, url_for, session, request
-=======
+from eth_utils import encode_hex, to_checksum_address, to_hex
 from flask import Flask, make_response, request, send_from_directory, url_for
 from flask.json import jsonify
->>>>>>> 40d9d56e
 from flask_cors import CORS
-from flask_wtf import CSRFProtect
-from flask_wtf.csrf import generate_csrf, safe_str_cmp
 from flask_restful import Api, abort
-from itsdangerous import BadData, SignatureExpired, URLSafeTimedSerializer
 from gevent.pywsgi import WSGIServer
 from hexbytes import HexBytes
 from raiden_webui import RAIDEN_WEBUI_PATH
-from raiden.rns_constants import RNS_ADDRESS_ZERO
-from raiden.utils.rns import is_rns_address
 from webargs.flaskparser import parser
-from raiden.api.objects import DashboardGraphItem
-from raiden.api.objects import DashboardTableItem
-from raiden.api.objects import DashboardGeneralItem
+from werkzeug.exceptions import NotFound
 
 from raiden.api.objects import AddressList, PartnersPerTokenList
 from raiden.api.v1.encoding import (
@@ -42,18 +30,13 @@
     InvalidEndpoint,
     PartnersPerTokenListSchema,
     PaymentSchema,
-    DashboardDataResponseSchema,
-    DashboardDataResponseTableItemSchema,
-    DashboardDataResponseGeneralItemSchema,
-    LuminoAddressConverter)
-
+)
 from raiden.api.v1.resources import (
     AddressResource,
     BlockchainEventsNetworkResource,
     BlockchainEventsTokenResource,
     ChannelBlockchainEventsResource,
     ChannelsResource,
-    ChannelsResourceLumino,
     ChannelsResourceByTokenAddress,
     ChannelsResourceByTokenAndPartnerAddress,
     ConnectionsInfoResource,
@@ -66,18 +49,9 @@
     RaidenInternalEventsResource,
     RegisterTokenResource,
     TokensResource,
-    DashboardResource,
     create_blueprint,
-<<<<<<< HEAD
-    NetworkResource, PaymentResourceLumino,
-    SearchLuminoResource)
-
-from raiden.constants import GENESIS_BLOCK_NUMBER, UINT256_MAX, Environment
-
-=======
-)
-from raiden.constants import GENESIS_BLOCK_NUMBER, UINT256_MAX, Environment
->>>>>>> 40d9d56e
+    NetworkResource)
+from raiden.constants import GENESIS_BLOCK_NUMBER, Environment
 from raiden.exceptions import (
     AddressWithoutCode,
     AlreadyRegisteredTokenAddress,
@@ -92,10 +66,8 @@
     InvalidAmount,
     InvalidBlockNumberInput,
     InvalidNumberInput,
-    InvalidSecret,
-    InvalidSecretHash,
+    InvalidSecretOrSecretHash,
     InvalidSettleTimeout,
-    InvalidToken,
     PaymentConflict,
     SamePeerAddress,
     TokenNotRegistered,
@@ -113,16 +85,10 @@
     create_default_identifier,
     optional_address_to_string,
     pex,
-    sha3,
     split_endpoint,
     typing,
 )
 from raiden.utils.runnable import Runnable
-
-from eth_utils import (
-    to_canonical_address
-)
-
 
 log = structlog.get_logger(__name__)
 
@@ -136,142 +102,142 @@
     HTTPStatus.INTERNAL_SERVER_ERROR,
 ]
 
+
 URLS_V1 = [
-    ("/address", AddressResource),
-    ("/channels", ChannelsResource),
-    ("/channels/<hexaddress:token_address>", ChannelsResourceByTokenAddress),
-    (
-        "/channels/<hexaddress:token_address>/<hexaddress:partner_address>",
+    (
+        '/address',
+        AddressResource,
+    ),
+    (
+        '/channels',
+        ChannelsResource,
+    ),
+    (
+        '/channels/<hexaddress:token_address>',
+        ChannelsResourceByTokenAddress,
+    ),
+    (
+        '/channels/<hexaddress:token_address>/<hexaddress:partner_address>',
         ChannelsResourceByTokenAndPartnerAddress,
     ),
-    ("/connections/<hexaddress:token_address>", ConnectionsResource),
-    ("/connections", ConnectionsInfoResource),
-    ("/payments", PaymentResource),
-<<<<<<< HEAD
-    ("/payments/<luminoaddress:token_address>", PaymentResource, "token_paymentresource"),
-=======
-    ("/payments/<hexaddress:token_address>", PaymentResource, "token_paymentresource"),
->>>>>>> 40d9d56e
-    (
-        "/payments/<hexaddress:token_address>/<hexaddress:target_address>",
+    (
+        '/connections/<hexaddress:token_address>',
+        ConnectionsResource,
+    ),
+    (
+        '/connections',
+        ConnectionsInfoResource,
+    ),
+    (
+        '/payments',
         PaymentResource,
-        "token_target_paymentresource",
-    ),
-    ("/tokens", TokensResource),
-    ("/tokens/<hexaddress:token_address>/partners", PartnersResourceByTokenAddress),
-    ("/tokens/<hexaddress:token_address>", RegisterTokenResource),
-    ("/pending_transfers", PendingTransfersResource, "pending_transfers_resource"),
-    (
-        "/pending_transfers/<hexaddress:token_address>",
+    ),
+    (
+        '/payments/<hexaddress:token_address>',
+        PaymentResource,
+        'token_paymentresource',
+    ),
+    (
+        '/payments/<hexaddress:token_address>/<hexaddress:target_address>',
+        PaymentResource,
+        'token_target_paymentresource',
+    ),
+    (
+        '/tokens',
+        TokensResource,
+    ),
+    (
+        '/tokens/<hexaddress:token_address>/partners',
+        PartnersResourceByTokenAddress,
+    ),
+    (
+        '/tokens/<hexaddress:token_address>',
+        RegisterTokenResource,
+    ),
+    (
+        '/pending_transfers',
+        PendingTransfersResource,
+        'pending_transfers_resource',
+    ),
+    (
+        '/pending_transfers/<hexaddress:token_address>',
         PendingTransfersResourceByTokenAddress,
-        "pending_transfers_resource_by_token",
-<<<<<<< HEAD
-    ),
-    (
-        "/pending_transfers/<hexaddress:token_address>/<hexaddress:partner_address>",
+        'pending_transfers_resource_by_token',
+    ),
+    (
+        '/pending_transfers/<hexaddress:token_address>/<hexaddress:partner_address>',
         PendingTransfersResourceByTokenAndPartnerAddress,
-        "pending_transfers_resource_by_token_and_partner",
-    ),
-    ("/_debug/blockchain_events/network", BlockchainEventsNetworkResource),
-    ("/_debug/blockchain_events/tokens/<hexaddress:token_address>", BlockchainEventsTokenResource),
-    (
-        "/_debug/blockchain_events/payment_networks/<hexaddress:token_address>/channels",
+        'pending_transfers_resource_by_token_and_partner',
+    ),
+
+    (
+        '/_debug/blockchain_events/network',
+        BlockchainEventsNetworkResource,
+    ),
+    (
+        '/_debug/blockchain_events/tokens/<hexaddress:token_address>',
+        BlockchainEventsTokenResource,
+    ),
+    (
+        '/_debug/blockchain_events/payment_networks/<hexaddress:token_address>/channels',
         ChannelBlockchainEventsResource,
-        "tokenchanneleventsresourceblockchain",
+        'tokenchanneleventsresourceblockchain',
     ),
     (
         (
-            "/_debug/blockchain_events/payment_networks/"
-            "<hexaddress:token_address>/channels/<hexaddress:partner_address>"
+            '/_debug/blockchain_events/payment_networks/'
+            '<hexaddress:token_address>/channels/<hexaddress:partner_address>'
         ),
         ChannelBlockchainEventsResource,
     ),
-    ("/_debug/raiden_events", RaidenInternalEventsResource),
-    (
-        '/channelsLumino',
-        ChannelsResourceLumino,
-    ),
-    (
-        '/paymentsLumino',
-        PaymentResourceLumino,
-=======
-    ),
-    (
-        "/pending_transfers/<hexaddress:token_address>/<hexaddress:partner_address>",
-        PendingTransfersResourceByTokenAndPartnerAddress,
-        "pending_transfers_resource_by_token_and_partner",
->>>>>>> 40d9d56e
-    ),
-    ("/_debug/blockchain_events/network", BlockchainEventsNetworkResource),
-    ("/_debug/blockchain_events/tokens/<hexaddress:token_address>", BlockchainEventsTokenResource),
-    (
-<<<<<<< HEAD
-        '/dashboardLumino',
-        DashboardResource,
+    (
+        '/_debug/raiden_events',
+        RaidenInternalEventsResource,
     ),
     (
         '/network_graph/<hexaddress:token_network_address>',
         NetworkResource,
-    ),
-    (
-        '/searchLumino',
-        SearchLuminoResource,
-    ),
-
-=======
-        "/_debug/blockchain_events/payment_networks/<hexaddress:token_address>/channels",
-        ChannelBlockchainEventsResource,
-        "tokenchanneleventsresourceblockchain",
-    ),
-    (
-        (
-            "/_debug/blockchain_events/payment_networks/"
-            "<hexaddress:token_address>/channels/<hexaddress:partner_address>"
-        ),
-        ChannelBlockchainEventsResource,
-    ),
-    ("/_debug/raiden_events", RaidenInternalEventsResource),
->>>>>>> 40d9d56e
+        'network graph by token network',
+    ),
 ]
-
 
 
 def api_response(result, status_code=HTTPStatus.OK):
     if status_code == HTTPStatus.NO_CONTENT:
-        assert not result, "Provided 204 response with non-zero length response"
-        data = ""
+        assert not result, 'Provided 204 response with non-zero length response'
+        data = ''
     else:
         data = json.dumps(result)
 
-    log.debug("Request successful", response=result, status_code=status_code)
-    response = make_response(
-        (data, status_code, {"mimetype": "application/json", "Content-Type": "application/json"})
-    )
+    log.debug('Request successful', response=result, status_code=status_code)
+    response = make_response((
+        data,
+        status_code,
+        {'mimetype': 'application/json', 'Content-Type': 'application/json'},
+    ))
     return response
 
 
 def api_error(errors, status_code):
-    assert status_code in ERROR_STATUS_CODES, "Programming error, unexpected error status code"
-    log.error("Error processing request", errors=errors, status_code=status_code)
-    response = make_response(
-        (
-            json.dumps(dict(errors=errors)),
-            status_code,
-            {"mimetype": "application/json", "Content-Type": "application/json"},
-        )
-    )
+    assert status_code in ERROR_STATUS_CODES, 'Programming error, unexpected error status code'
+    log.error('Error processing request', errors=errors, status_code=status_code)
+    response = make_response((
+        json.dumps(dict(errors=errors)),
+        status_code,
+        {'mimetype': 'application/json', 'Content-Type': 'application/json'},
+    ))
     return response
 
 
 @parser.error_handler
-def handle_request_parsing_error(err, _req, _schema, _err_status_code, _err_headers):
+def handle_request_parsing_error(err, _req, _schema):
     """ This handles request parsing errors generated for example by schema
     field validation failing."""
     abort(HTTPStatus.BAD_REQUEST, errors=err.messages)
 
 
 def endpoint_not_found(e):
-    errors = ["invalid endpoint"]
+    errors = ['invalid endpoint']
     if isinstance(e, InvalidEndpoint):
         errors.append(e.description)
     return api_error(errors, HTTPStatus.NOT_FOUND)
@@ -293,7 +259,7 @@
 
 def encode_object_to_str(map_: Dict):
     for k, v in map_.items():
-        if isinstance(v, int) or k == "args":
+        if isinstance(v, int) or k == 'args':
             continue
         if not isinstance(v, str):
             map_[k] = repr(v)
@@ -305,21 +271,21 @@
     new_list = []
     for _event in old_list:
         new_event = dict(_event)
-        if new_event.get("args"):
-            new_event["args"] = dict(new_event["args"])
-            encode_byte_values(new_event["args"])
+        if new_event.get('args'):
+            new_event['args'] = dict(new_event['args'])
+            encode_byte_values(new_event['args'])
         # remove the queue identifier
-        if new_event.get("queue_identifier"):
-            del new_event["queue_identifier"]
+        if new_event.get('queue_identifier'):
+            del new_event['queue_identifier']
         # the events contain HexBytes values, convert those to strings
         hexbytes_to_str(new_event)
         # Some of the raiden events contain accounts and as such need to
         # be exported in hex to the outside world
-        name = new_event["event"]
-        if name == "EventPaymentReceivedSuccess":
-            new_event["initiator"] = to_checksum_address(new_event["initiator"])
-        if name in ("EventPaymentSentSuccess", "EventPaymentSentFailed"):
-            new_event["target"] = to_checksum_address(new_event["target"])
+        name = new_event['event']
+        if name == 'EventPaymentReceivedSuccess':
+            new_event['initiator'] = to_checksum_address(new_event['initiator'])
+        if name in ('EventPaymentSentSuccess', 'EventPaymentSentFailed'):
+            new_event['target'] = to_checksum_address(new_event['target'])
         encode_byte_values(new_event)
         # encode unserializable objects
         encode_object_to_str(new_event)
@@ -330,7 +296,9 @@
 def convert_to_serializable(event_list):
     returned_events = []
     for event in event_list:
-        new_event = {"event": type(event).__name__}
+        new_event = {
+            'event': type(event).__name__,
+        }
         new_event.update(event.__dict__)
         returned_events.append(new_event)
     return returned_events
@@ -344,11 +312,11 @@
         elif len(url_tuple) == 3:
             route, resource_cls, endpoint = url_tuple
         else:
-            raise ValueError(f"Invalid URL format: {url_tuple!r}")
+            raise ValueError(f'Invalid URL format: {url_tuple!r}')
         flask_api_context.add_resource(
             resource_cls,
             route,
-            resource_class_kwargs={"rest_api_object": rest_api},
+            resource_class_kwargs={'rest_api_object': rest_api},
             endpoint=endpoint,
         )
 
@@ -362,65 +330,57 @@
     """
     Runs the API-server that routes the endpoint to the resources.
     The API is wrapped in multiple layers, and the Server should be invoked this way::
-
         # instance of the raiden-api
         raiden_api = RaidenAPI(...)
-
         # wrap the raiden-api with rest-logic and encoding
         rest_api = RestAPI(raiden_api)
-
         # create the server and link the api-endpoints with flask / flask-restful middleware
         api_server = APIServer(rest_api, {'host: '127.0.0.1', 'port': 5001})
-
         # run the server greenlet
         api_server.start()
     """
 
-    _api_prefix = "/api/1"
+    _api_prefix = '/api/1'
 
     def __init__(
-        self, rest_api, config, cors_domain_list=None, web_ui=False, eth_rpc_endpoint=None
+            self,
+            rest_api,
+            config,
+            cors_domain_list=None,
+            web_ui=False,
+            eth_rpc_endpoint=None,
     ):
         super().__init__()
         if rest_api.version != 1:
-            raise ValueError("Invalid api version: {}".format(rest_api.version))
-        self._api_prefix = f"/api/v{rest_api.version}"
+            raise ValueError(
+                'Invalid api version: {}'.format(rest_api.version),
+            )
+        self._api_prefix = f'/api/v{rest_api.version}'
 
         flask_app = Flask(__name__)
-
-        flask_app.static_url_path = ''
-
-        flask_app.static_folder = flask_app.root_path + '/webui/static'
-
-        self._configure_security(flask_app, cors_domain_list)
+        if cors_domain_list:
+            CORS(flask_app, origins=cors_domain_list)
 
         if eth_rpc_endpoint:
-            if not eth_rpc_endpoint.startswith("http"):
-                eth_rpc_endpoint = "http://{}".format(eth_rpc_endpoint)
-            flask_app.config["WEB3_ENDPOINT"] = eth_rpc_endpoint
+            if not eth_rpc_endpoint.startswith('http'):
+                eth_rpc_endpoint = 'http://{}'.format(eth_rpc_endpoint)
+            flask_app.config['WEB3_ENDPOINT'] = eth_rpc_endpoint
 
         blueprint = create_blueprint()
         flask_api_context = Api(blueprint, prefix=self._api_prefix)
 
-<<<<<<< HEAD
         restapi_setup_type_converters(
             flask_app,
             {
                 'hexaddress': HexAddressConverter,
-                'luminoaddress': LuminoAddressConverter
             },
         )
 
         restapi_setup_urls(
             flask_api_context,
             rest_api,
-            URLS_V1
-        )
-=======
-        restapi_setup_type_converters(flask_app, {"hexaddress": HexAddressConverter})
-
-        restapi_setup_urls(flask_api_context, rest_api, URLS_V1)
->>>>>>> 40d9d56e
+            URLS_V1,
+        )
 
         self.config = config
         self.rest_api = rest_api
@@ -431,7 +391,7 @@
         self.wsgiserver = None
         self.flask_app.register_blueprint(self.blueprint)
 
-        self.flask_app.config["WEBUI_PATH"] = RAIDEN_WEBUI_PATH
+        self.flask_app.config['WEBUI_PATH'] = RAIDEN_WEBUI_PATH
 
         self.flask_app.register_error_handler(HTTPStatus.NOT_FOUND, endpoint_not_found)
         self.flask_app.register_error_handler(Exception, self.unhandled_exception)
@@ -439,67 +399,18 @@
 
         # needed so flask_restful propagates the exception to our error handler above
         # or else, it'll replace it with a E500 response
-        self.flask_app.config["PROPAGATE_EXCEPTIONS"] = True
+        self.flask_app.config['PROPAGATE_EXCEPTIONS'] = True
 
         if web_ui:
-<<<<<<< HEAD
-            self._set_ui_endpoint()
-            for route in ('/ui/<path:file_name>', '/ui', '/ui/', '/index.html', '/', '/dashboard', '/tokens', '/payments', '/channels'):
-=======
-            for route in ("/ui/<path:file_name>", "/ui", "/ui/", "/index.html", "/"):
->>>>>>> 40d9d56e
+            for route in ('/ui/<path:file_name>', '/ui', '/ui/', '/index.html', '/'):
                 self.flask_app.add_url_rule(
-                    route, route, view_func=self._serve_webui, methods=("GET",)
+                    route,
+                    route,
+                    view_func=self._serve_webui,
+                    methods=('GET', ),
                 )
 
         self._is_raiden_running()
-
-    def _configure_security(self, flask_app, cors_domain_list):
-        """Security application configuration:
-        - setup a crsf protection
-        - register cookie csrf in the app session'
-        - register default localhost domain  in Cors
-        - register functions to run on before/after request
-        """
-
-        flask_app.secret_key = os.urandom(24)
-
-        flask_app.config.update(
-            SERVER_NAME='localhost.lumino:5001'
-        )
-        flask_app.subdomain_matching = True
-
-        CSRFProtect(flask_app)
-
-        if cors_domain_list:
-            CORS(flask_app, origins=cors_domain_list)
-
-        @flask_app.before_request
-        def enable_session_timeout():
-            session.permanent = True  # set session to use PERMANENT_SESSION_LIFETIME
-            session.modified = True  # reset the session timer on every request
-
-        @flask_app.after_request
-        def set_csrf_cookie(response):
-            if response:
-                response.set_cookie('csrf_token', generate_csrf())
-            return response
-
-    def _set_ui_endpoint(self):
-        # Overrides the backend url in the ui bundle
-        with open(self.flask_app.root_path + '/webui/static/endpointConfig.js') as f:
-            lines = f.readlines()
-
-        lines[0] = "const backendUrl='http://" + self.config['host'] + ":" + str(self.config['port']) + "'; \n"
-        lines[1] = "const nodeAddress = '" + to_checksum_address(self.rest_api.raiden_api.address) + "'; \n"
-        if self.config['rnsdomain']:
-               lines[2] = "const rnsDomain = '" + self.config['rnsdomain'] + "';\n"
-        else:
-            lines[2] = "const rnsDomain = null \n"
-        lines[3] = "const chainEndpoint = '" + self.config['rskendpoint'] +"'; \n"
-
-        with open(self.flask_app.root_path + '/webui/static/endpointConfig.js', "w") as f:
-            f.writelines(lines)
 
     def _is_raiden_running(self):
         # We cannot accept requests before the node has synchronized with the
@@ -508,48 +419,44 @@
         # that the actions are valid, e.g. deposit in a channel that has closed
         # while the node was offline.
         if not self.rest_api.raiden_api.raiden:
-            raise RuntimeError("The RaidenService must be started before the API can be used")
-
-<<<<<<< HEAD
+            raise RuntimeError(
+                'The RaidenService must be started before the API can be used',
+            )
 
     def _serve_webui(self, file_name='index.html'):  # pylint: disable=redefined-builtin
-        return send_from_directory(self.flask_app.root_path + '/webui', 'index.html')
-=======
-    def _serve_webui(self, file_name="index.html"):  # pylint: disable=redefined-builtin
         try:
             if not file_name:
                 raise NotFound
 
-            web3 = self.flask_app.config.get("WEB3_ENDPOINT")
-            if "config." in file_name and file_name.endswith(".json"):
+            web3 = self.flask_app.config.get('WEB3_ENDPOINT')
+            if 'config.' in file_name and file_name.endswith('.json'):
                 environment_type = self.rest_api.raiden_api.raiden.config[
-                    "environment_type"
+                    'environment_type'
                 ].name.lower()
                 config = {
-                    "raiden": self._api_prefix,
-                    "web3": web3,
-                    "settle_timeout": self.rest_api.raiden_api.raiden.config["settle_timeout"],
-                    "reveal_timeout": self.rest_api.raiden_api.raiden.config["reveal_timeout"],
-                    "environment_type": environment_type,
+                    'raiden': self._api_prefix,
+                    'web3': web3,
+                    'settle_timeout': self.rest_api.raiden_api.raiden.config['settle_timeout'],
+                    'reveal_timeout': self.rest_api.raiden_api.raiden.config['reveal_timeout'],
+                    'environment_type': environment_type,
                 }
 
                 # if raiden sees eth rpc endpoint as localhost, replace it by Host header,
                 # which is the hostname by which the client/browser sees/access the raiden node
-                host = request.headers.get("Host")
+                host = request.headers.get('Host')
                 if web3 and host:
                     web3_host, web3_port = split_endpoint(web3)
-                    if web3_host in ("localhost", "127.0.0.1"):
+                    if web3_host in ('localhost', '127.0.0.1'):
                         host, _ = split_endpoint(host)
-                        web3 = f"http://{host}:{web3_port}"
-                        config["web3"] = web3
+                        web3 = f'http://{host}:{web3_port}'
+                        config['web3'] = web3
 
                 response = jsonify(config)
             else:
-                response = send_from_directory(self.flask_app.config["WEBUI_PATH"], file_name)
+                response = send_from_directory(self.flask_app.config['WEBUI_PATH'], file_name)
         except (NotFound, AssertionError):
-            response = send_from_directory(self.flask_app.config["WEBUI_PATH"], "index.html")
+            response = send_from_directory(self.flask_app.config['WEBUI_PATH'], 'index.html')
         return response
->>>>>>> 40d9d56e
 
     def _run(self):
         try:
@@ -565,21 +472,20 @@
 
     def start(self):
         log.debug(
-            "REST API starting",
-            host=self.config["host"],
-            port=self.config["port"],
-            node=pex(self.rest_api.raiden_api.address),
+            'Starting rest api',
+            host=self.config['host'],
+            port=self.config['port'],
         )
 
         # WSGI expects an stdlib logger. With structlog there's conflict of
         # method names. Rest unhandled exception will be re-raised here:
-        wsgi_log = logging.getLogger(__name__ + ".pywsgi")
+        wsgi_log = logging.getLogger(__name__ + '.pywsgi')
 
         # server.stop() clears the handle and the pool, this is okay since a
         # new WSGIServer is created on each start
         pool = gevent.pool.Pool()
         wsgiserver = WSGIServer(
-            (self.config["host"], self.config["port"]),
+            (self.config['host'], self.config['port']),
             self.flask_app,
             log=wsgi_log,
             error_log=wsgi_log,
@@ -595,38 +501,27 @@
 
         self.wsgiserver = wsgiserver
 
-        log.debug(
-            "REST API started",
-            host=self.config["host"],
-            port=self.config["port"],
-            node=pex(self.rest_api.raiden_api.address),
-        )
+        log.debug('REST API started', node=pex(self.rest_api.raiden_api.address))
 
         super().start()
 
     def stop(self):
         log.debug(
-            "REST API stoping",
-            host=self.config["host"],
-            port=self.config["port"],
-            node=pex(self.rest_api.raiden_api.address),
+            'Stopping rest api',
+            host=self.config['host'],
+            port=self.config['port'],
         )
 
         if self.wsgiserver is not None:
             self.wsgiserver.stop()
             self.wsgiserver = None
 
-        log.debug(
-            "REST API stopped",
-            host=self.config["host"],
-            port=self.config["port"],
-            node=pex(self.rest_api.raiden_api.address),
-        )
+        log.debug('REST API stopped', node=pex(self.rest_api.raiden_api.address))
 
     def unhandled_exception(self, exception: Exception):
         """ Flask.errorhandler when an exception wasn't correctly handled """
         log.critical(
-            "Unhandled exception when processing endpoint request",
+            'Unhandled exception when processing endpoint request',
             exc_info=True,
             node=pex(self.rest_api.raiden_api.address),
         )
@@ -640,7 +535,6 @@
     It will provide the additional, neccessary RESTful logic and
     the proper JSON-encoding of the Objects provided by the RaidenAPI
     """
-
     version = 1
 
     def __init__(self, raiden_api):
@@ -652,46 +546,43 @@
         self.sent_success_payment_schema = EventPaymentSentSuccessSchema()
         self.received_success_payment_schema = EventPaymentReceivedSuccessSchema()
         self.failed_payment_schema = EventPaymentSentFailedSchema()
-        self.dashboard_data_response_schema = DashboardDataResponseSchema()
-        self.dashboard_data_response_table_item_schema = DashboardDataResponseTableItemSchema()
-        self.dashboard_data_response_general_item_schema = DashboardDataResponseGeneralItemSchema()
 
     def get_our_address(self):
-        return api_response(result=dict(our_address=to_checksum_address(self.raiden_api.address)))
+        return api_response(
+            result=dict(our_address=to_checksum_address(self.raiden_api.address)),
+        )
 
     def register_token(
-        self, registry_address: typing.PaymentNetworkID, token_address: typing.TokenAddress
-    ):
-        if self.raiden_api.raiden.config["environment_type"] == Environment.PRODUCTION:
-            return api_error(
-                errors="Registering a new token is currently disabled in the Ethereum mainnet",
+            self,
+            registry_address: typing.PaymentNetworkID,
+            token_address: typing.TokenAddress,
+    ):
+        if self.raiden_api.raiden.config['environment_type'] == Environment.PRODUCTION:
+            return api_error(
+                errors='Registering a new token is currently disabled in the Ethereum mainnet',
                 status_code=HTTPStatus.NOT_IMPLEMENTED,
             )
-
-        conflict_exceptions = (
-            InvalidAddress,
-            AlreadyRegisteredTokenAddress,
-            TransactionThrew,
-            InvalidToken,
-            AddressWithoutCode,
-        )
-        log.debug(
-            "Registering token",
+        log.debug(
+            'Registering token',
             node=pex(self.raiden_api.address),
             registry_address=to_checksum_address(registry_address),
             token_address=to_checksum_address(token_address),
         )
         try:
             token_network_address = self.raiden_api.token_network_register(
-                registry_address=registry_address,
-                token_address=token_address,
-                channel_participant_deposit_limit=UINT256_MAX,
-                token_network_deposit_limit=UINT256_MAX,
-            )
-        except conflict_exceptions as e:
-            return api_error(errors=str(e), status_code=HTTPStatus.CONFLICT)
+                registry_address,
+                token_address,
+            )
+        except (InvalidAddress, AlreadyRegisteredTokenAddress, TransactionThrew) as e:
+            return api_error(
+                errors=str(e),
+                status_code=HTTPStatus.CONFLICT,
+            )
         except InsufficientFunds as e:
-            return api_error(errors=str(e), status_code=HTTPStatus.PAYMENT_REQUIRED)
+            return api_error(
+                errors=str(e),
+                status_code=HTTPStatus.PAYMENT_REQUIRED,
+            )
 
         return api_response(
             result=dict(token_network_address=to_checksum_address(token_network_address)),
@@ -699,56 +590,64 @@
         )
 
     def open(
-        self,
-        registry_address: typing.PaymentNetworkID,
-        partner_address: typing.Address,
-        token_address: typing.TokenAddress,
-        settle_timeout: typing.BlockTimeout = None,
-        total_deposit: typing.TokenAmount = None,
-<<<<<<< HEAD
-    ):
-        log.debug(
-            "Opening channel",
+            self,
+            registry_address: typing.PaymentNetworkID,
+            partner_address: typing.Address,
+            token_address: typing.TokenAddress,
+            settle_timeout: typing.BlockTimeout = None,
+            total_deposit: typing.TokenAmount = None,
+    ):
+        log.debug(
+            'Opening channel',
             node=pex(self.raiden_api.address),
             registry_address=to_checksum_address(registry_address),
             partner_address=to_checksum_address(partner_address),
             token_address=to_checksum_address(token_address),
             settle_timeout=settle_timeout,
         )
-
         try:
             token = self.raiden_api.raiden.chain.token(token_address)
         except AddressWithoutCode as e:
-            return api_error(errors=str(e), status_code=HTTPStatus.CONFLICT)
-
+            return api_error(
+                errors=str(e),
+                status_code=HTTPStatus.CONFLICT,
+            )
         balance = token.balance_of(self.raiden_api.raiden.address)
 
         if total_deposit is not None and total_deposit > balance:
-            error_msg = "Not enough balance to deposit. {} Available={} Needed={}".format(
-                pex(token_address), balance, total_deposit
-            )
-            return api_error(errors=error_msg, status_code=HTTPStatus.PAYMENT_REQUIRED)
+            error_msg = 'Not enough balance to deposit. {} Available={} Needed={}'.format(
+                pex(token_address),
+                balance,
+                total_deposit,
+            )
+            return api_error(
+                errors=error_msg,
+                status_code=HTTPStatus.PAYMENT_REQUIRED,
+            )
 
         try:
             self.raiden_api.channel_open(
-                registry_address, token_address, partner_address, settle_timeout
-            )
-        except (
-            InvalidAddress,
-            InvalidSettleTimeout,
-            SamePeerAddress,
-            AddressWithoutCode,
-            DuplicatedChannelError,
-            TokenNotRegistered,
-        ) as e:
-            return api_error(errors=str(e), status_code=HTTPStatus.CONFLICT)
+                registry_address,
+                token_address,
+                partner_address,
+                settle_timeout,
+            )
+        except (InvalidAddress, InvalidSettleTimeout, SamePeerAddress,
+                AddressWithoutCode, DuplicatedChannelError, TokenNotRegistered) as e:
+            return api_error(
+                errors=str(e),
+                status_code=HTTPStatus.CONFLICT,
+            )
         except (InsufficientFunds, InsufficientGasReserve) as e:
-            return api_error(errors=str(e), status_code=HTTPStatus.PAYMENT_REQUIRED)
+            return api_error(
+                errors=str(e),
+                status_code=HTTPStatus.PAYMENT_REQUIRED,
+            )
 
         if total_deposit:
             # make initial deposit
             log.debug(
-                "Depositing to new channel",
+                'Depositing to new channel',
                 node=pex(self.raiden_api.address),
                 registry_address=to_checksum_address(registry_address),
                 token_address=to_checksum_address(token_address),
@@ -763,9 +662,15 @@
                     total_deposit=total_deposit,
                 )
             except InsufficientFunds as e:
-                return api_error(errors=str(e), status_code=HTTPStatus.PAYMENT_REQUIRED)
+                return api_error(
+                    errors=str(e),
+                    status_code=HTTPStatus.PAYMENT_REQUIRED,
+                )
             except (DepositOverLimit, DepositMismatch) as e:
-                return api_error(errors=str(e), status_code=HTTPStatus.CONFLICT)
+                return api_error(
+                    errors=str(e),
+                    status_code=HTTPStatus.CONFLICT,
+                )
 
         channel_state = views.get_channelstate_for(
             views.state_from_raiden(self.raiden_api.raiden),
@@ -776,121 +681,21 @@
 
         result = self.channel_schema.dump(channel_state)
 
-        return api_response(result=result.data, status_code=HTTPStatus.CREATED)
-
-    def open_lumino(
+        return api_response(
+            result=result.data,
+            status_code=HTTPStatus.CREATED,
+        )
+
+    def connect(
             self,
             registry_address: typing.PaymentNetworkID,
-            partner_rns_address: typing.RnsAddress,
             token_address: typing.TokenAddress,
-            settle_timeout: typing.BlockTimeout = None,
-            total_deposit: typing.TokenAmount = None,
-=======
->>>>>>> 40d9d56e
-    ):
-        log.debug(
-            "Opening channel",
-            node=pex(self.raiden_api.address),
-            registry_address=to_checksum_address(registry_address),
-            partner_rns_address=partner_rns_address,
-            token_address=to_checksum_address(token_address),
-            settle_timeout=settle_timeout,
-        )
-
-        try:
-            token = self.raiden_api.raiden.chain.token(token_address)
-        except AddressWithoutCode as e:
-            return api_error(errors=str(e), status_code=HTTPStatus.CONFLICT)
-
-        balance = token.balance_of(self.raiden_api.raiden.address)
-
-        if total_deposit is not None and total_deposit > balance:
-            error_msg = "Not enough balance to deposit. {} Available={} Needed={}".format(
-                pex(token_address), balance, total_deposit
-            )
-            return api_error(errors=error_msg, status_code=HTTPStatus.PAYMENT_REQUIRED)
-
-        # First we check if the address received is an RNS address and exists a Hex address
-        if is_rns_address(partner_rns_address):
-            rns_resolved_address = self.raiden_api.raiden.chain.get_address_from_rns(partner_rns_address)
-            if rns_resolved_address == RNS_ADDRESS_ZERO:
-                return api_error(
-                    errors=str('RNS domain isnt registered'),
-                    status_code=HTTPStatus.PAYMENT_REQUIRED,
-                )
-
-        try:
-            self.raiden_api.channel_open(
-<<<<<<< HEAD
-                registry_address,
-                token_address,
-                to_canonical_address(rns_resolved_address),
-                settle_timeout,
-            )
-        except (InvalidAddress, InvalidSettleTimeout, SamePeerAddress,
-                AddressWithoutCode, DuplicatedChannelError, TokenNotRegistered) as e:
-            return api_error(
-                errors=str(e),
-                status_code=HTTPStatus.CONFLICT,
-=======
-                registry_address, token_address, partner_address, settle_timeout
->>>>>>> 40d9d56e
-            )
-        except (
-            InvalidAddress,
-            InvalidSettleTimeout,
-            SamePeerAddress,
-            AddressWithoutCode,
-            DuplicatedChannelError,
-            TokenNotRegistered,
-        ) as e:
-            return api_error(errors=str(e), status_code=HTTPStatus.CONFLICT)
-        except (InsufficientFunds, InsufficientGasReserve) as e:
-            return api_error(errors=str(e), status_code=HTTPStatus.PAYMENT_REQUIRED)
-
-        if total_deposit:
-            # make initial deposit
-            log.debug(
-                "Depositing to new channel",
-                node=pex(self.raiden_api.address),
-                registry_address=to_checksum_address(registry_address),
-                token_address=to_checksum_address(token_address),
-                partner_rns_address=partner_rns_address,
-                total_deposit=total_deposit,
-            )
-            try:
-                self.raiden_api.set_total_channel_deposit(
-                    registry_address=registry_address,
-                    token_address=token_address,
-                    partner_rns_address=to_canonical_address(partner_rns_address),
-                    total_deposit=total_deposit,
-                )
-            except InsufficientFunds as e:
-                return api_error(errors=str(e), status_code=HTTPStatus.PAYMENT_REQUIRED)
-            except (DepositOverLimit, DepositMismatch) as e:
-                return api_error(errors=str(e), status_code=HTTPStatus.CONFLICT)
-
-        channel_state = views.get_channelstate_for(
-            views.state_from_raiden(self.raiden_api.raiden),
-            registry_address,
-            token_address,
-            to_canonical_address(rns_resolved_address),
-        )
-
-        result = self.channel_schema.dump(channel_state)
-
-        return api_response(result=result.data, status_code=HTTPStatus.CREATED)
-
-    def connect(
-        self,
-        registry_address: typing.PaymentNetworkID,
-        token_address: typing.TokenAddress,
-        funds: typing.TokenAmount,
-        initial_channel_target: int = None,
-        joinable_funds_target: float = None,
-    ):
-        log.debug(
-            "Connecting to token network",
+            funds: typing.TokenAmount,
+            initial_channel_target: int = None,
+            joinable_funds_target: float = None,
+    ):
+        log.debug(
+            'Connecting to token network',
             node=pex(self.raiden_api.address),
             registry_address=to_checksum_address(registry_address),
             token_address=to_checksum_address(token_address),
@@ -907,22 +712,39 @@
                 joinable_funds_target,
             )
         except (InsufficientFunds, InsufficientGasReserve) as e:
-            return api_error(errors=str(e), status_code=HTTPStatus.PAYMENT_REQUIRED)
+            return api_error(
+                errors=str(e),
+                status_code=HTTPStatus.PAYMENT_REQUIRED,
+            )
         except (InvalidAmount, InvalidAddress) as e:
-            return api_error(errors=str(e), status_code=HTTPStatus.CONFLICT)
-
-        return api_response(result=dict(), status_code=HTTPStatus.NO_CONTENT)
-
-    def leave(self, registry_address: typing.PaymentNetworkID, token_address: typing.TokenAddress):
-        log.debug(
-            "Leaving token network",
+            return api_error(
+                errors=str(e),
+                status_code=HTTPStatus.CONFLICT,
+            )
+
+        return api_response(
+            result=dict(),
+            status_code=HTTPStatus.NO_CONTENT,
+        )
+
+    def leave(
+            self,
+            registry_address: typing.PaymentNetworkID,
+            token_address: typing.TokenAddress,
+    ):
+        log.debug(
+            'Leaving token network',
             node=pex(self.raiden_api.address),
             registry_address=to_checksum_address(registry_address),
             token_address=to_checksum_address(token_address),
         )
-        closed_channels = self.raiden_api.token_network_leave(registry_address, token_address)
+        closed_channels = self.raiden_api.token_network_leave(
+            registry_address,
+            token_address,
+        )
         closed_channels = [
-            self.channel_schema.dump(channel_state).data for channel_state in closed_channels
+            self.channel_schema.dump(channel_state).data
+            for channel_state in closed_channels
         ]
         return api_response(result=closed_channels)
 
@@ -930,7 +752,7 @@
         """Get a dict whose keys are token addresses and whose values are
         open channels, funds of last request, sum of deposits and number of channels"""
         log.debug(
-            "Getting connection managers info",
+            'Getting connection managers info',
             node=pex(self.raiden_api.address),
             registry_address=to_checksum_address(registry_address),
         )
@@ -945,7 +767,7 @@
 
             try:
                 connection_manager = self.raiden_api.raiden.connection_manager_for_token_network(
-                    token_network_identifier
+                    token_network_identifier,
                 )
             except InvalidAddress:
                 connection_manager = None
@@ -957,40 +779,34 @@
             )
             if connection_manager is not None and open_channels:
                 connection_managers[to_checksum_address(connection_manager.token_address)] = {
-                    "funds": connection_manager.funds,
-                    "sum_deposits": views.get_our_capacity_for_token_network(
-                        views.state_from_raiden(self.raiden_api.raiden), registry_address, token
+                    'funds': connection_manager.funds,
+                    'sum_deposits': views.get_our_capacity_for_token_network(
+                        views.state_from_raiden(self.raiden_api.raiden),
+                        registry_address,
+                        token,
                     ),
-                    "channels": len(open_channels),
+                    'channels': len(open_channels),
                 }
 
         return connection_managers
 
     def get_channel_list(
-        self,
-        registry_address: typing.PaymentNetworkID,
-        token_address: typing.TokenAddress = None,
-        partner_address: typing.Address = None,
-<<<<<<< HEAD
-
-=======
->>>>>>> 40d9d56e
-    ):
-        log.debug(
-            "Getting channel list",
+            self,
+            registry_address: typing.PaymentNetworkID,
+            token_address: typing.TokenAddress = None,
+            partner_address: typing.Address = None,
+    ):
+        log.debug(
+            'Getting channel list',
             node=pex(self.raiden_api.address),
             registry_address=to_checksum_address(registry_address),
             token_address=optional_address_to_string(token_address),
-            partner_address=optional_address_to_string(partner_address)
+            partner_address=optional_address_to_string(partner_address),
         )
         raiden_service_result = self.raiden_api.get_channel_list(
-<<<<<<< HEAD
             registry_address,
             token_address,
-            partner_address
-=======
-            registry_address, token_address, partner_address
->>>>>>> 40d9d56e
+            partner_address,
         )
         assert isinstance(raiden_service_result, list)
         result = [
@@ -999,32 +815,9 @@
         ]
         return api_response(result=result)
 
-    def get_channel_list_for_tokens(
-            self,
-            registry_address: typing.PaymentNetworkID,
-            token_addresses: typing.ByteString = None
-    ):
-
-        result = self.raiden_api.get_channel_list_for_tokens(
-            registry_address,
-            token_addresses
-        )
-        for item in result:
-            assert isinstance(item["channels"], list)
-            parsed_channels = [
-                self.channel_schema.dump(channel_schema).data
-                for channel_schema in item["channels"]
-            ]
-            item["channels"] = parsed_channels
-            item["can_join"] = True
-            if len(parsed_channels) > 0:
-                item["can_join"] = False
-
-        return api_response(result=result)
-
     def get_tokens_list(self, registry_address: typing.PaymentNetworkID):
         log.debug(
-            "Getting token list",
+            'Getting token list',
             node=pex(self.raiden_api.address),
             registry_address=to_checksum_address(registry_address),
         )
@@ -1035,15 +828,18 @@
         return api_response(result=result.data)
 
     def get_token_network_for_token(
-        self, registry_address: typing.PaymentNetworkID, token_address: typing.TokenAddress
-    ):
-        log.debug(
-            "Getting token network for token",
+            self,
+            registry_address: typing.PaymentNetworkID,
+            token_address: typing.TokenAddress,
+    ):
+        log.debug(
+            'Getting token network for token',
             node=pex(self.raiden_api.address),
             token_address=to_checksum_address(token_address),
         )
         token_network_address = self.raiden_api.get_token_network_address_for_token_address(
-            registry_address=registry_address, token_address=token_address
+            registry_address=registry_address,
+            token_address=token_address,
         )
 
         if token_network_address is not None:
@@ -1054,13 +850,13 @@
             return api_error(message, status_code=HTTPStatus.NOT_FOUND)
 
     def get_blockchain_events_network(
-        self,
-        registry_address: typing.PaymentNetworkID,
-        from_block: typing.BlockSpecification = GENESIS_BLOCK_NUMBER,
-        to_block: typing.BlockSpecification = "latest",
-    ):
-        log.debug(
-            "Getting network events",
+            self,
+            registry_address: typing.PaymentNetworkID,
+            from_block: typing.BlockSpecification = GENESIS_BLOCK_NUMBER,
+            to_block: typing.BlockSpecification = 'latest',
+    ):
+        log.debug(
+            'Getting network events',
             node=pex(self.raiden_api.address),
             registry_address=to_checksum_address(registry_address),
             from_block=from_block,
@@ -1068,7 +864,9 @@
         )
         try:
             raiden_service_result = self.raiden_api.get_blockchain_events_network(
-                registry_address=registry_address, from_block=from_block, to_block=to_block
+                registry_address=registry_address,
+                from_block=from_block,
+                to_block=to_block,
             )
         except InvalidBlockNumberInput as e:
             return api_error(str(e), status_code=HTTPStatus.CONFLICT)
@@ -1076,13 +874,13 @@
         return api_response(result=normalize_events_list(raiden_service_result))
 
     def get_blockchain_events_token_network(
-        self,
-        token_address: typing.TokenAddress,
-        from_block: typing.BlockSpecification = GENESIS_BLOCK_NUMBER,
-        to_block: typing.BlockSpecification = "latest",
-    ):
-        log.debug(
-            "Getting token network blockchain events",
+            self,
+            token_address: typing.TokenAddress,
+            from_block: typing.BlockSpecification = GENESIS_BLOCK_NUMBER,
+            to_block: typing.BlockSpecification = 'latest',
+    ):
+        log.debug(
+            'Getting token network blockchain events',
             node=pex(self.raiden_api.address),
             token_address=to_checksum_address(token_address),
             from_block=from_block,
@@ -1090,7 +888,9 @@
         )
         try:
             raiden_service_result = self.raiden_api.get_blockchain_events_token_network(
-                token_address=token_address, from_block=from_block, to_block=to_block
+                token_address=token_address,
+                from_block=from_block,
+                to_block=to_block,
             )
             return api_response(result=normalize_events_list(raiden_service_result))
         except UnknownTokenAddress as e:
@@ -1099,15 +899,14 @@
             return api_error(str(e), status_code=HTTPStatus.CONFLICT)
 
     def get_raiden_events_payment_history_with_timestamps(
-        self,
-        token_address: typing.TokenAddress = None,
-        target_address: typing.Address = None,
-        limit: int = None,
-        offset: int = None,
-<<<<<<< HEAD
-    ):
-        log.debug(
-            "Getting payment history",
+            self,
+            token_address: typing.TokenAddress = None,
+            target_address: typing.Address = None,
+            limit: int = None,
+            offset: int = None,
+    ):
+        log.debug(
+            'Getting payment history',
             node=pex(self.raiden_api.address),
             token_address=optional_address_to_string(token_address),
             target_address=optional_address_to_string(target_address),
@@ -1134,206 +933,32 @@
                 serialized_event = self.received_success_payment_schema.dump(event)
             else:
                 log.warning(
-                    "Unexpected event",
+                    'Unexpected event',
                     node=pex(self.raiden_api.address),
                     unexpected_event=event.wrapped_event,
                 )
 
             result.append(serialized_event.data)
         return api_response(result=result)
-
-    def get_dashboard_data(self, registry_address: typing.PaymentNetworkID, graph_from_date, graph_to_date, table_limit:int = None):
-        result = self.raiden_api.get_dashboard_data(graph_from_date, graph_to_date, table_limit)
-        token_list = self.raiden_api.get_tokens_list(registry_address)
-
-        result = self._map_data(result, token_list)
-
-        return api_response(result=result)
-
-    def _map_data(self, data_param, token_list):
-        data_graph = data_param["data_graph"]
-        data_table = data_param["data_table"]
-        data_general_payments = data_param["data_general_payments"]
-
-        result = {"data_graph": self._map_data_graph(data_graph),
-                  "data_table": self._map_data_table(data_table),
-                  "data_token": self._map_data_token(token_list),
-                  "data_general_payments": self._map_data_general_payments(data_general_payments)}
-
-        return result
-
-    def _map_data_general_payments(self, data_general_payments):
-        result = []
-        for general_item in data_general_payments:
-
-            general_item_obj = DashboardGeneralItem()
-            general_item_obj.event_type_code = general_item[0]
-            general_item_obj.event_type_class_name = general_item[1]
-            general_item_obj.quantity = general_item[2]
-
-            general_item_serialized = self.dashboard_data_response_general_item_schema.dump(general_item_obj)
-            result.append(general_item_serialized.data)
-
-        return result
-
-    def _map_data_token(self, token_list):
-        assert isinstance(token_list, list)
-        tokens_list = AddressList(token_list)
-        result = self.address_list_schema.dump(tokens_list)
-        return result.data
-
-    def _map_data_table(self, table_data):
-        result = {"payments_received": [],
-                  "payments_sent": []}
-        payments_received = []
-        payments_sent = []
-        for key in table_data:
-            list_item = table_data[key]
-            for tuple_item in list_item:
-                table_item_serialized = self._get_dashboard_table_item_serialized(key, tuple_item[0], tuple_item[1])
-                if key == "payments_received":
-                    payments_received.append(table_item_serialized)
-                else:
-                    payments_sent.append(table_item_serialized)
-
-            result["payments_received"] = payments_received
-            result["payments_sent"] = payments_sent
-
-        return result
-
-    def _get_dashboard_table_item_serialized(self, event_type, log_time, data_param):
-        data = json.loads(data_param)
-        dashboard_table_item = DashboardTableItem()
-        dashboard_table_item.identifier = data["identifier"]
-        dashboard_table_item.log_time = log_time
-        dashboard_table_item.amount = data["amount"]
-
-        if event_type == "payments_received":
-            dashboard_table_item.initiator = data["initiator"]
-        else:
-            dashboard_table_item.target = data["target"]
-
-        table_payment_received_item_obj_serialized = self.dashboard_data_response_table_item_schema.dump(
-            dashboard_table_item)
-
-        return table_payment_received_item_obj_serialized.data
-
-    def _map_data_graph(self, graph_data):
-        result = []
-        for graph_item in graph_data:
-            graph_item_obj = DashboardGraphItem(graph_item[0],
-                                       graph_item[1],
-                                       graph_item[2],
-                                       graph_item[3],
-                                       graph_item[4],
-                                       graph_item[5],
-                                       graph_item[6])
-            result.append(graph_item_obj)
-
-        items_group_by_months = self._get_items_group_by_month(result)            
-        return items_group_by_months
-
-    def _get_items_group_by_month(self, data):
-        months = ['JAN', 'FEB', 'MAR', 'APR', 'MAY', 'JUN', 'JUL','AUG', 'SET', 'OCT', 'NOV', 'DIC']
-
-        result = []
-        for month in months:
-            item = {}
-            events_by_month = self._get_events_group_by_month(month, data)
-            if len(events_by_month) > 0:
-                item["month_of_year_label"] = month
-            for event in events_by_month:
-                item[event.event_type_label] = event.quantity
-
-            if len (item) > 0:
-                result.append(item)
-
-        return result
-
-
-    def _get_events_group_by_month(self, month, data):
-        return [dashboardItem for dashboardItem in data if dashboardItem.month_of_year_label == month]
-
-
-    def get_raiden_events_payment_history_with_timestamps_v2(
-            self,
-            token_network_identifier: typing.Address = None,
-            initiator_address: typing.Address = None,
-            target_address: typing.Address = None,
-            from_date: typing.LogTime = None,
-            to_date: typing.LogTime = None,
-            event_type: int = None,
-            limit: int = None,
-            offset: int = None,
-    ):
-        log.info(
-            'Getting payment history',
-=======
-    ):
-        log.debug(
-            "Getting payment history",
->>>>>>> 40d9d56e
-            node=pex(self.raiden_api.address),
-            token_network_identifier=optional_address_to_string(token_network_identifier),
-            initiator_address=optional_address_to_string(initiator_address),
-            target_address=optional_address_to_string(target_address),
-            from_date=from_date,
-            to_date=to_date,
-            event_type=event_type,
-            limit=limit,
-            offset=offset,
-        )
-        try:
-            service_result = self.raiden_api.get_raiden_events_payment_history_with_timestamps_v2(
-                token_network_identifier=token_network_identifier,
-                initiator_address=initiator_address,
-                target_address=target_address,
-                from_date=from_date,
-                to_date=to_date,
-                event_type=event_type,
-                limit=limit,
-                offset=offset,
-            )
-        except (InvalidNumberInput, InvalidAddress) as e:
-            return api_error(str(e), status_code=HTTPStatus.CONFLICT)
-
-        result = []
-        for event in service_result:
-            if isinstance(event.wrapped_event, EventPaymentSentSuccess):
-                serialized_event = self.sent_success_payment_schema.dump(event)
-            elif isinstance(event.wrapped_event, EventPaymentSentFailed):
-                serialized_event = self.failed_payment_schema.dump(event)
-            elif isinstance(event.wrapped_event, EventPaymentReceivedSuccess):
-                serialized_event = self.received_success_payment_schema.dump(event)
-            else:
-                log.warning(
-                    "Unexpected event",
-                    node=pex(self.raiden_api.address),
-                    unexpected_event=event.wrapped_event,
-                )
-
-            result.append(serialized_event.data)
-
-        return api_response(result=result)
-
 
     def get_raiden_internal_events_with_timestamps(self, limit, offset):
         return [
             str(e)
             for e in self.raiden_api.raiden.wal.storage.get_events_with_timestamps(
-                limit=limit, offset=offset
+                limit=limit,
+                offset=offset,
             )
         ]
 
     def get_blockchain_events_channel(
-        self,
-        token_address: typing.TokenAddress,
-        partner_address: typing.Address = None,
-        from_block: typing.BlockSpecification = GENESIS_BLOCK_NUMBER,
-        to_block: typing.BlockSpecification = "latest",
-    ):
-        log.debug(
-            "Getting channel blockchain events",
+            self,
+            token_address: typing.TokenAddress,
+            partner_address: typing.Address = None,
+            from_block: typing.BlockSpecification = GENESIS_BLOCK_NUMBER,
+            to_block: typing.BlockSpecification = 'latest',
+    ):
+        log.debug(
+            'Getting channel blockchain events',
             node=pex(self.raiden_api.address),
             token_address=to_checksum_address(token_address),
             partner_address=optional_address_to_string(partner_address),
@@ -1354,13 +979,13 @@
             return api_error(str(e), status_code=HTTPStatus.NOT_FOUND)
 
     def get_channel(
-        self,
-        registry_address: typing.PaymentNetworkID,
-        token_address: typing.TokenAddress,
-        partner_address: typing.Address,
-    ):
-        log.debug(
-            "Getting channel",
+            self,
+            registry_address: typing.PaymentNetworkID,
+            token_address: typing.TokenAddress,
+            partner_address: typing.Address,
+    ):
+        log.debug(
+            'Getting channel',
             node=pex(self.raiden_api.address),
             registry_address=to_checksum_address(registry_address),
             token_address=to_checksum_address(token_address),
@@ -1375,13 +1000,18 @@
             result = self.channel_schema.dump(channel_state)
             return api_response(result=result.data)
         except ChannelNotFound as e:
-            return api_error(errors=str(e), status_code=HTTPStatus.NOT_FOUND)
+            return api_error(
+                errors=str(e),
+                status_code=HTTPStatus.NOT_FOUND,
+            )
 
     def get_partners_by_token(
-        self, registry_address: typing.PaymentNetworkID, token_address: typing.TokenAddress
-    ):
-        log.debug(
-            "Getting partners by token",
+            self,
+            registry_address: typing.PaymentNetworkID,
+            token_address: typing.TokenAddress,
+    ):
+        log.debug(
+            'Getting partners by token',
             node=pex(self.raiden_api.address),
             registry_address=to_checksum_address(registry_address),
             token_address=to_checksum_address(token_address),
@@ -1389,44 +1019,46 @@
         return_list = []
         try:
             raiden_service_result = self.raiden_api.get_channel_list(
-                registry_address, token_address
+                registry_address,
+                token_address,
             )
         except InvalidAddress as e:
-            return api_error(errors=str(e), status_code=HTTPStatus.CONFLICT)
+            return api_error(
+                errors=str(e),
+                status_code=HTTPStatus.CONFLICT,
+            )
 
         for result in raiden_service_result:
-            return_list.append(
-                {
-                    "partner_address": result.partner_state.address,
-                    "channel": url_for(
-                        # TODO: Somehow nicely parameterize this for future versions
-                        "v1_resources.channelsresourcebytokenandpartneraddress",
-                        token_address=token_address,
-                        partner_address=result.partner_state.address,
-                    ),
-                }
-            )
+            return_list.append({
+                'partner_address': result.partner_state.address,
+                'channel': url_for(
+                    # TODO: Somehow nicely parameterize this for future versions
+                    'v1_resources.channelsresourcebytokenandpartneraddress',
+                    token_address=token_address,
+                    partner_address=result.partner_state.address,
+                ),
+            })
 
         schema_list = PartnersPerTokenList(return_list)
         result = self.partner_per_token_list_schema.dump(schema_list)
         return api_response(result=result.data)
 
     def initiate_payment(
-        self,
-        registry_address: typing.PaymentNetworkID,
-        token_address: typing.TokenAddress,
-        target_address: typing.Address,
-        amount: typing.TokenAmount,
-        identifier: typing.PaymentID,
-        secret: typing.Secret,
-        secret_hash: typing.SecretHash,
-    ):
-        log.debug(
-            "Initiating payment",
+            self,
+            registry_address: typing.PaymentNetworkID,
+            token_address: typing.TokenAddress,
+            target_address: typing.Address,
+            amount: typing.TokenAmount,
+            identifier: typing.PaymentID,
+            secret: typing.Secret,
+            secret_hash: typing.SecretHash,
+    ):
+        log.debug(
+            'Initiating payment',
             node=pex(self.raiden_api.address),
             registry_address=to_checksum_address(registry_address),
             token_address=to_checksum_address(token_address),
-            target_address=target_address,
+            target_address=to_checksum_address(target_address),
             amount=amount,
             payment_identifier=identifier,
             secret=secret,
@@ -1437,14 +1069,6 @@
             identifier = create_default_identifier()
 
         try:
-            # First we check if the address received is an RNS address or a hexadecimal address
-            if is_rns_address(target_address):
-                rns_resolved_address = self.raiden_api.raiden.chain.get_address_from_rns(target_address)
-                if rns_resolved_address == RNS_ADDRESS_ZERO:
-                    raise InvalidAddress('Invalid RNS address. The domain isnt registered.')
-                else:
-                    target_address = to_canonical_address(rns_resolved_address)
-
             payment_status = self.raiden_api.transfer(
                 registry_address=registry_address,
                 token_address=token_address,
@@ -1452,19 +1076,24 @@
                 amount=amount,
                 identifier=identifier,
                 secret=secret,
-                secrethash=secret_hash,
+                secret_hash=secret_hash,
             )
         except (
-            InvalidAmount,
-            InvalidAddress,
-            InvalidSecret,
-            InvalidSecretHash,
-            PaymentConflict,
-            UnknownTokenAddress,
+                InvalidAmount,
+                InvalidAddress,
+                InvalidSecretOrSecretHash,
+                PaymentConflict,
+                UnknownTokenAddress,
         ) as e:
-            return api_error(errors=str(e), status_code=HTTPStatus.CONFLICT)
+            return api_error(
+                errors=str(e),
+                status_code=HTTPStatus.CONFLICT,
+            )
         except InsufficientFunds as e:
-            return api_error(errors=str(e), status_code=HTTPStatus.PAYMENT_REQUIRED)
+            return api_error(
+                errors=str(e),
+                status_code=HTTPStatus.PAYMENT_REQUIRED,
+            )
 
         if payment_status.payment_done.get() is False:
             return api_error(
@@ -1473,29 +1102,27 @@
                 status_code=HTTPStatus.CONFLICT,
             )
 
-        secret = payment_status.payment_done.get()
-
         payment = {
-            "initiator_address": self.raiden_api.address,
-            "registry_address": registry_address,
-            "token_address": token_address,
-            "target_address": target_address,
-            "amount": amount,
-            "identifier": identifier,
-            "secret": secret,
-            "secret_hash": sha3(secret),
+            'initiator_address': self.raiden_api.address,
+            'registry_address': registry_address,
+            'token_address': token_address,
+            'target_address': target_address,
+            'amount': amount,
+            'identifier': identifier,
+            'secret': to_hex(payment_status.secret),
+            'secret_hash': to_hex(payment_status.secret_hash),
         }
         result = self.payment_schema.dump(payment)
         return api_response(result=result.data)
 
     def _deposit(
-        self,
-        registry_address: typing.PaymentNetworkID,
-        channel_state: NettingChannelState,
-        total_deposit: typing.TokenAmount,
-    ):
-        log.debug(
-            "Depositing to channel",
+            self,
+            registry_address: typing.PaymentNetworkID,
+            channel_state: NettingChannelState,
+            total_deposit: typing.TokenAmount,
+    ):
+        log.debug(
+            'Depositing to channel',
             node=pex(self.raiden_api.address),
             registry_address=to_checksum_address(registry_address),
             channel_identifier=channel_state.identifier,
@@ -1516,28 +1143,38 @@
                 total_deposit,
             )
         except InsufficientFunds as e:
-            return api_error(errors=str(e), status_code=HTTPStatus.PAYMENT_REQUIRED)
+            return api_error(
+                errors=str(e),
+                status_code=HTTPStatus.PAYMENT_REQUIRED,
+            )
         except DepositOverLimit as e:
-            return api_error(errors=str(e), status_code=HTTPStatus.CONFLICT)
+            return api_error(
+                errors=str(e),
+                status_code=HTTPStatus.CONFLICT,
+            )
         except DepositMismatch as e:
-            return api_error(errors=str(e), status_code=HTTPStatus.CONFLICT)
-<<<<<<< HEAD
-
-=======
->>>>>>> 40d9d56e
+            return api_error(
+                errors=str(e),
+                status_code=HTTPStatus.CONFLICT,
+            )
+
 
         updated_channel_state = self.raiden_api.get_channel(
-            registry_address, channel_state.token_address, channel_state.partner_state.address
+            registry_address,
+            channel_state.token_address,
+            channel_state.partner_state.address,
         )
 
         result = self.channel_schema.dump(updated_channel_state)
         return api_response(result=result.data)
 
     def _close(
-        self, registry_address: typing.PaymentNetworkID, channel_state: NettingChannelState
-    ):
-        log.debug(
-            "Closing channel",
+            self,
+            registry_address: typing.PaymentNetworkID,
+            channel_state: NettingChannelState,
+    ):
+        log.debug(
+            'Closing channel',
             node=pex(self.raiden_api.address),
             registry_address=to_checksum_address(registry_address),
             channel_identifier=channel_state.identifier,
@@ -1545,34 +1182,41 @@
 
         if channel.get_status(channel_state) != CHANNEL_STATE_OPENED:
             return api_error(
-                errors="Attempted to close an already closed channel",
+                errors='Attempted to close an already closed channel',
                 status_code=HTTPStatus.CONFLICT,
             )
 
         try:
             self.raiden_api.channel_close(
-                registry_address, channel_state.token_address, channel_state.partner_state.address
+                registry_address,
+                channel_state.token_address,
+                channel_state.partner_state.address,
             )
         except InsufficientFunds as e:
-            return api_error(errors=str(e), status_code=HTTPStatus.PAYMENT_REQUIRED)
+            return api_error(
+                errors=str(e),
+                status_code=HTTPStatus.PAYMENT_REQUIRED,
+            )
 
         updated_channel_state = self.raiden_api.get_channel(
-            registry_address, channel_state.token_address, channel_state.partner_state.address
+            registry_address,
+            channel_state.token_address,
+            channel_state.partner_state.address,
         )
 
         result = self.channel_schema.dump(updated_channel_state)
         return api_response(result=result.data)
 
     def patch_channel(
-        self,
-        registry_address: typing.PaymentNetworkID,
-        token_address: typing.TokenAddress,
-        partner_address: typing.Address,
-        total_deposit: typing.TokenAmount = None,
-        state: str = None,
-    ):
-        log.debug(
-            "Patching channel",
+            self,
+            registry_address: typing.PaymentNetworkID,
+            token_address: typing.TokenAddress,
+            partner_address: typing.Address,
+            total_deposit: typing.TokenAmount = None,
+            state: str = None,
+    ):
+        log.debug(
+            'Patching channel',
             node=pex(self.raiden_api.address),
             registry_address=to_checksum_address(registry_address),
             token_address=to_checksum_address(token_address),
@@ -1594,7 +1238,8 @@
             )
         if total_deposit and total_deposit < 0:
             return api_error(
-                errors="Amount to deposit must not be negative.", status_code=HTTPStatus.CONFLICT
+                errors="Amount to deposit must not be negative.",
+                status_code=HTTPStatus.CONFLICT,
             )
 
         try:
@@ -1606,13 +1251,17 @@
 
         except ChannelNotFound:
             return api_error(
-                errors="Requested channel for token {} and partner {} not found".format(
-                    to_checksum_address(token_address), to_checksum_address(partner_address)
+                errors='Requested channel for token {} and partner {} not found'.format(
+                    to_checksum_address(token_address),
+                    to_checksum_address(partner_address),
                 ),
                 status_code=HTTPStatus.CONFLICT,
             )
         except InvalidAddress as e:
-            return api_error(errors=str(e), status_code=HTTPStatus.CONFLICT)
+            return api_error(
+                errors=str(e),
+                status_code=HTTPStatus.CONFLICT,
+            )
 
         if total_deposit is not None:
             result = self._deposit(registry_address, channel_state, total_deposit)
@@ -1622,18 +1271,17 @@
 
         else:  # should never happen, channel_state is validated in the schema
             result = api_error(
-                errors="Provided invalid channel state {}".format(state),
+                errors='Provided invalid channel state {}'.format(state),
                 status_code=HTTPStatus.BAD_REQUEST,
             )
         return result
 
     def get_pending_transfers(self, token_address=None, partner_address=None):
         try:
-            return api_response(
-                self.raiden_api.get_pending_transfers(
-                    token_address=token_address, partner_address=partner_address
-                )
-            )
+            return api_response(self.raiden_api.get_pending_transfers(
+                token_address=token_address,
+                partner_address=partner_address,
+            ))
         except (ChannelNotFound, UnknownTokenAddress) as e:
             return api_error(errors=str(e), status_code=HTTPStatus.NOT_FOUND)
 
@@ -1651,20 +1299,4 @@
                 errors="Internal server error getting network_graph.",
                 status_code=HTTPStatus.INTERNAL_SERVER_ERROR,
             )
-        return api_response(result=network_graph.to_dict())
-
-    def search_lumino(self, registry_address: typing.PaymentNetworkID, query=None, only_receivers=None):
-        if query is None:
-            return api_error(
-                errors="Query param must not be empty.",
-                status_code=HTTPStatus.BAD_REQUESTCONFLICT,
-            )
-
-        search_result = self.raiden_api.search_lumino(registry_address, query, only_receivers)
-
-        if search_result is None:
-            return api_error(
-                errors="Internal server error search_raiden.",
-                status_code=HTTPStatus.INTERNAL_SERVER_ERROR,
-            )
-        return api_response(result=search_result)
+        return api_response(result=network_graph.to_dict())