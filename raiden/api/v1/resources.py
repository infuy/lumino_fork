from flask import Blueprint
from flask_restful import Resource
from webargs.flaskparser import use_kwargs

from raiden.api.v1.encoding import (
    BlockchainEventsRequestSchema,
    ChannelPatchSchema,
    ChannelPutSchema,
    ConnectionsConnectSchema,
    ConnectionsLeaveSchema,
    PaymentSchema,
    RaidenEventsRequestSchema,
<<<<<<< HEAD
    DashboardLuminoSchema,
=======
    RaidenEventsRequestSchemaV2,
>>>>>>> 1d53dadd
)
from raiden.utils import typing


def create_blueprint():
    # Take a look at this SO question on hints how to organize versioned
    # API with flask:
    # http://stackoverflow.com/questions/28795561/support-multiple-api-versions-in-flask#28797512
    return Blueprint('v1_resources', __name__)


class BaseResource(Resource):
    def __init__(self, rest_api_object, **kwargs):
        super().__init__(**kwargs)
        self.rest_api = rest_api_object


class AddressResource(BaseResource):

    def get(self):
        return self.rest_api.get_our_address()


class ChannelsResource(BaseResource):

    put_schema = ChannelPutSchema

    def get(self):
        """
        this translates to 'get all channels the node is connected with'
        """
        return self.rest_api.get_channel_list(
            self.rest_api.raiden_api.raiden.default_registry.address,
        )

    @use_kwargs(put_schema, locations=('json',))
    def put(self, **kwargs):
        return self.rest_api.open(
            registry_address=self.rest_api.raiden_api.raiden.default_registry.address,
            **kwargs,
        )


class ChannelsResourceByTokenAddress(BaseResource):

    def get(self, **kwargs):
        """
        this translates to 'get all channels the node is connected to for the given token address'
        """
        return self.rest_api.get_channel_list(
            registry_address=self.rest_api.raiden_api.raiden.default_registry.address,
            **kwargs,
        )


class ChannelsResourceByTokenAndPartnerAddress(BaseResource):

    patch_schema = ChannelPatchSchema

    @use_kwargs(patch_schema, locations=('json',))
    def patch(self, **kwargs):
        return self.rest_api.patch_channel(
            registry_address=self.rest_api.raiden_api.raiden.default_registry.address,
            **kwargs,
        )

    def get(self, **kwargs):
        return self.rest_api.get_channel(
            registry_address=self.rest_api.raiden_api.raiden.default_registry.address,
            **kwargs,
        )


class TokensResource(BaseResource):

    def get(self):
        """
        this translates to 'get all token addresses we have channels open for'
        """
        return self.rest_api.get_tokens_list(
            self.rest_api.raiden_api.raiden.default_registry.address,
        )


class PartnersResourceByTokenAddress(BaseResource):

    def get(self, token_address):
        return self.rest_api.get_partners_by_token(
            self.rest_api.raiden_api.raiden.default_registry.address,
            token_address,
        )


class BlockchainEventsNetworkResource(BaseResource):

    get_schema = BlockchainEventsRequestSchema()

    @use_kwargs(get_schema, locations=('query',))
    def get(self, from_block, to_block):
        from_block = from_block or self.rest_api.raiden_api.raiden.query_start_block
        to_block = to_block or 'latest'

        return self.rest_api.get_blockchain_events_network(
            registry_address=self.rest_api.raiden_api.raiden.default_registry.address,
            from_block=from_block,
            to_block=to_block,
        )


class BlockchainEventsTokenResource(BaseResource):

    get_schema = BlockchainEventsRequestSchema()

    @use_kwargs(get_schema, locations=('query',))
    def get(self, token_address, from_block, to_block):
        from_block = from_block or self.rest_api.raiden_api.raiden.query_start_block
        to_block = to_block or 'latest'

        return self.rest_api.get_blockchain_events_token_network(
            token_address=token_address,
            from_block=from_block,
            to_block=to_block,
        )


class ChannelBlockchainEventsResource(BaseResource):

    get_schema = BlockchainEventsRequestSchema()

    @use_kwargs(get_schema, locations=('query',))
    def get(self, token_address, partner_address=None, from_block=None, to_block=None):
        from_block = from_block or self.rest_api.raiden_api.raiden.query_start_block
        to_block = to_block or 'latest'

        return self.rest_api.get_blockchain_events_channel(
            token_address=token_address,
            partner_address=partner_address,
            from_block=from_block,
            to_block=to_block,
        )


class RaidenInternalEventsResource(BaseResource):

    get_schema = RaidenEventsRequestSchema()

    @use_kwargs(get_schema, locations=('query',))
    def get(self, limit=None, offset=None):
        return self.rest_api.get_raiden_internal_events_with_timestamps(
            limit=limit,
            offset=offset,
        )


class RegisterTokenResource(BaseResource):

    def put(self, token_address):
        return self.rest_api.register_token(
            self.rest_api.raiden_api.raiden.default_registry.address,
            token_address,
        )


class ConnectionsResource(BaseResource):

    put_schema = ConnectionsConnectSchema()
    delete_schema = ConnectionsLeaveSchema()

    @use_kwargs(put_schema)
    def put(
            self,
            token_address,
            funds,
            initial_channel_target,
            joinable_funds_target,
    ):
        return self.rest_api.connect(
            registry_address=self.rest_api.raiden_api.raiden.default_registry.address,
            token_address=token_address,
            funds=funds,
            initial_channel_target=initial_channel_target,
            joinable_funds_target=joinable_funds_target,
        )

    @use_kwargs(delete_schema, locations=('json',))
    def delete(self, token_address):
        return self.rest_api.leave(
            registry_address=self.rest_api.raiden_api.raiden.default_registry.address,
            token_address=token_address,
        )


class ConnectionsInfoResource(BaseResource):

    def get(self):
        return self.rest_api.get_connection_managers_info(
            self.rest_api.raiden_api.raiden.default_registry.address,
        )


class PaymentResource(BaseResource):

    post_schema = PaymentSchema(
        only=('amount', 'identifier'),
    )
    get_schema = RaidenEventsRequestSchema()

    @use_kwargs(get_schema, locations=('query',))
    def get(
            self,
            token_address: typing.TokenAddress = None,
            target_address: typing.Address = None,
            limit: int = None,
            offset: int = None,
    ):
        return self.rest_api.get_raiden_events_payment_history_with_timestamps(
            token_address=token_address,
            target_address=target_address,
            limit=limit,
            offset=offset,
        )

    @use_kwargs(post_schema, locations=('json',))
    def post(
            self,
            token_address: typing.TokenAddress,
            target_address: typing.TargetAddress,
            amount: typing.PaymentAmount,
            identifier: typing.PaymentID,
    ):
        return self.rest_api.initiate_payment(
            registry_address=self.rest_api.raiden_api.raiden.default_registry.address,
            token_address=token_address,
            target_address=target_address,
            amount=amount,
            identifier=identifier,
        )


<<<<<<< HEAD
class DashboardResource(BaseResource):
    get_schema = DashboardLuminoSchema()
=======
class PaymentResourceV2(BaseResource):

    get_schema = RaidenEventsRequestSchemaV2()
>>>>>>> 1d53dadd

    @use_kwargs(get_schema, locations=('query',))
    def get(
            self,
<<<<<<< HEAD
            graph_from_date: typing.LogTime = None,
            graph_to_date: typing.LogTime = None,
            table_limit: int = None

    ):
        return self.rest_api.get_dashboard_data(
            self.rest_api.raiden_api.raiden.default_registry.address,
            graph_from_date=graph_from_date,
            graph_to_date=graph_to_date,
            table_limit=table_limit
=======
            initiatior_address: typing.Address = None,
            target_address: typing.Address = None,
            from_date: typing.LogTime = None,
            to_date: typing.LogTime = None,
            event_type: int = None,
            limit: int = None,
            offset: int = None,
    ):
        return self.rest_api.get_raiden_events_payment_history_with_timestamps_v2(
            initiatior_address=initiatior_address,
            target_address=target_address,
            from_date=from_date,
            to_date=to_date,
            event_type=event_type,
            limit=limit,
            offset=offset,
>>>>>>> 1d53dadd
        )<|MERGE_RESOLUTION|>--- conflicted
+++ resolved
@@ -10,11 +10,8 @@
     ConnectionsLeaveSchema,
     PaymentSchema,
     RaidenEventsRequestSchema,
-<<<<<<< HEAD
     DashboardLuminoSchema,
-=======
     RaidenEventsRequestSchemaV2,
->>>>>>> 1d53dadd
 )
 from raiden.utils import typing
 
@@ -252,21 +249,14 @@
             amount=amount,
             identifier=identifier,
         )
-
-
-<<<<<<< HEAD
+      
+      
 class DashboardResource(BaseResource):
     get_schema = DashboardLuminoSchema()
-=======
-class PaymentResourceV2(BaseResource):
-
-    get_schema = RaidenEventsRequestSchemaV2()
->>>>>>> 1d53dadd
 
     @use_kwargs(get_schema, locations=('query',))
     def get(
             self,
-<<<<<<< HEAD
             graph_from_date: typing.LogTime = None,
             graph_to_date: typing.LogTime = None,
             table_limit: int = None
@@ -277,7 +267,16 @@
             graph_from_date=graph_from_date,
             graph_to_date=graph_to_date,
             table_limit=table_limit
-=======
+        )
+
+    
+class PaymentResourceV2(BaseResource):
+
+    get_schema = RaidenEventsRequestSchemaV2()
+
+    @use_kwargs(get_schema, locations=('query',))
+    def get(
+            self,
             initiatior_address: typing.Address = None,
             target_address: typing.Address = None,
             from_date: typing.LogTime = None,
@@ -294,5 +293,4 @@
             event_type=event_type,
             limit=limit,
             offset=offset,
->>>>>>> 1d53dadd
         )