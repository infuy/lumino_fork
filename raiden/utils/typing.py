--- conflicted
+++ resolved
@@ -2,7 +2,6 @@
 from typing import TYPE_CHECKING, Dict, List, NewType, Optional, Tuple, Type, Union
 
 from raiden_contracts.contract_manager import DeployedContract
-<<<<<<< HEAD
 
 if TYPE_CHECKING:
     # pylint: disable=unused-import
@@ -20,25 +19,6 @@
     from raiden.messages import RequestMonitoring  # noqa: F401
     from raiden.exceptions import RaidenUnrecoverableError, RaidenRecoverableError  # noqa: F401
 
-=======
-
-if TYPE_CHECKING:
-    # pylint: disable=unused-import
-    from raiden.transfer.state import (  # noqa: F401
-        HashTimeLockState,
-        NettingChannelState,
-        UnlockPartialProofState,
-    )
-    from raiden.transfer.mediated_transfer.state import (  # noqa: F401
-        InitiatorTransferState,
-        LockedTransferSignedState,
-        LockedTransferUnsignedState,
-    )
-    from raiden.messages import SignedBlindedBalanceProof  # noqa: F401
-    from raiden.messages import RequestMonitoring  # noqa: F401
-    from raiden.exceptions import RaidenUnrecoverableError, RaidenRecoverableError  # noqa: F401
-
->>>>>>> 40d9d56e
 
 MYPY_ANNOTATION = "This assert is used to tell mypy what is the type of the variable"
 
@@ -46,15 +26,6 @@
 
 T_Address = bytes
 Address = NewType("Address", T_Address)
-<<<<<<< HEAD
-
-T_RnsAddress = str
-RnsAddress = NewType('RnsAddress', T_RnsAddress)
-
-T_LogTime = bytes
-LogTime = NewType('LogTime', T_LogTime)
-=======
->>>>>>> 40d9d56e
 
 T_AddressHex = str
 AddressHex = NewType("AddressHex", T_AddressHex)
