import signal
import sys
import traceback
from copy import deepcopy
from datetime import datetime
from tempfile import NamedTemporaryFile
from typing import Any, Dict

import click
import gevent
import gevent.monkey
import structlog
from gevent.event import AsyncResult
from requests.exceptions import ConnectionError as RequestsConnectionError
from web3.exceptions import BadFunctionCallOutput

from raiden import constants, settings
from raiden.api.rest import APIServer, RestAPI
from raiden.app import App
from raiden.exceptions import (
    APIServerPortInUseError,
    EthNodeCommunicationError,
    EthNodeInterfaceError,
    RaidenError,
    RaidenServicePortInUseError,
)
from raiden.log_config import configure_logging
from raiden.network.sockfactory import SocketFactory
from raiden.tasks import check_gas_reserve, check_network_id, check_rdn_deposits, check_version
<<<<<<< HEAD
from raiden.rns_constants import RNS_ADDRESS_ZERO
from raiden.tasks import check_gas_reserve, check_version
=======
>>>>>>> 40d9d56e
from raiden.utils import get_system_spec, merge_dict, split_endpoint, typing
from raiden.utils.echo_node import EchoNode
from raiden.utils.runnable import Runnable
from .explorer import register
from eth_utils import to_checksum_address


from .app import run_app
from .config import dump_cmd_options, dump_config, dump_module

log = structlog.get_logger(__name__)


ETHEREUM_NODE_COMMUNICATION_ERROR = (
    "\n"
    "Could not contact the Ethereum node through JSON-RPC.\n"
    "Please make sure that the Ethereum node is running and JSON-RPC is enabled."
)


class NodeRunner:
    def __init__(self, options: Dict[str, Any], ctx):
        self._options = options
        self._ctx = ctx
        self._raiden_api = None

    @property
    def welcome_string(self):
        return f"Welcome to RIF Lumino Payments Protocol, Version 0.1"

    def _startup_hook(self):
        """ Hook that is called after startup is finished. Intended for subclass usage. """
        pass

    def _shutdown_hook(self):
        """ Hook that is called just before shutdown. Intended for subclass usage. """
        pass

    def run(self):
        configure_logging(
            self._options["log_config"],
            log_json=self._options["log_json"],
            log_file=self._options["log_file"],
            disable_debug_logfile=self._options["disable_debug_logfile"],
        )

        log.info("Starting Raiden", **get_system_spec())

        if self._options["config_file"]:
            log.debug("Using config file", config_file=self._options["config_file"])

    def _start_services(self):
        from raiden.api.python import RaidenAPI

        config = deepcopy(App.DEFAULT_CONFIG)
        if self._options.get("extra_config", dict()):
            merge_dict(config, self._options["extra_config"])
            del self._options["extra_config"]
        self._options["config"] = config

        if self._options["showconfig"]:
            print("Configuration Dump:")
            dump_config(config)
            dump_cmd_options(self._options)
            dump_module("settings", settings)
            dump_module("constants", constants)

        # this catches exceptions raised when waiting for the stalecheck to complete
        try:
            app_ = run_app(**self._options)
        except (EthNodeCommunicationError, RequestsConnectionError):
            print(ETHEREUM_NODE_COMMUNICATION_ERROR)
            sys.exit(1)
        except RuntimeError as e:
            click.secho(str(e), fg="red")
            sys.exit(1)
        except EthNodeInterfaceError as e:
            click.secho(str(e), fg="red")
            sys.exit(1)

        tasks = [app_.raiden]  # RaidenService takes care of Transport and AlarmTask

<<<<<<< HEAD
        domain_list = ['http://localhost:*/*', 'http://localhost.lumino:*/*']

        self._raiden_api = RaidenAPI(app_.raiden)

        if self._options['discoverable']:
            node_address = to_checksum_address(self._raiden_api.address)
            rns_domain = None
            if self._options['rnsdomain']:
                rns_domain = self._options['rnsdomain']
                try:
                    rns_resolved_address = self._raiden_api.raiden.chain.get_address_from_rns(
                        self._options['rnsdomain'])
                    if rns_resolved_address == RNS_ADDRESS_ZERO:
                        click.secho(
                            'Cannot register into the Lumino Explorer. Your RNS domain is not registered'
                        )
                        sys.exit(1)
                    elif rns_resolved_address != node_address:
                        click.secho(
                            'Cannot register into the Lumino Explorer. Your RNS domain does not match with the node RSK address. The RNS domain is owned by ' + rns_resolved_address
                        )
                        sys.exit(1)
                except BadFunctionCallOutput:
                    click.secho(
                        "Unable to interact with RNS Public Resolver. Your node will be registered without RNS domain.")
            register(node_address, rns_domain)
        else:
            if self._options['rnsdomain']:
                try:
                    self._raiden_api.raiden.chain.get_address_from_rns(
                        self._options['rnsdomain'])

                except BadFunctionCallOutput:
                    click.secho(
                        "Unable to interact with RNS Public Resolver. Please check youre interacting with the correct contract.")
                    sys.exit(1)

=======
        domain_list = []
        if self._options["rpccorsdomain"]:
            if "," in self._options["rpccorsdomain"]:
                for domain in self._options["rpccorsdomain"].split(","):
                    domain_list.append(str(domain))
            else:
                domain_list.append(str(self._options["rpccorsdomain"]))

        self._raiden_api = RaidenAPI(app_.raiden)

>>>>>>> 40d9d56e
        if self._options["rpc"]:
            rest_api = RestAPI(self._raiden_api)
            (api_host, api_port) = split_endpoint(self._options["api_address"])
            api_server = APIServer(
                rest_api,
<<<<<<< HEAD
                config={'host': api_host, 'port': api_port, 'rnsdomain': self._options['rnsdomain'], 'rskendpoint': self._options['eth_rpc_endpoint']},
=======
                config={"host": api_host, "port": api_port},
>>>>>>> 40d9d56e
                cors_domain_list=domain_list,
                web_ui=self._options["web_ui"],
                eth_rpc_endpoint=self._options["eth_rpc_endpoint"],
            )

            try:
                api_server.start()
            except APIServerPortInUseError:
                click.secho(
                    f"ERROR: API Address {api_host}:{api_port} is in use. "
                    f"Use --api-address <host:port> to specify a different port.",
                    fg="red",
                )
                sys.exit(1)

            print(
<<<<<<< HEAD
                'The Lumino API RPC server is now running at http://{}:{}/.\n\n'
                    .format(
                    api_host,
                    api_port,
                ),
=======
                "The Raiden API RPC server is now running at http://{}:{}/.\n\n"
                "See the Raiden documentation for all available endpoints at\n"
                "http://raiden-network.readthedocs.io/en/stable/rest_api.html".format(
                    api_host, api_port
                )
>>>>>>> 40d9d56e
            )
            tasks.append(api_server)

        if self._options["console"]:
            from raiden.ui.console import Console

            console = Console(app_)
            console.start()
            tasks.append(console)

        # spawn a greenlet to handle the version checking
        version = get_system_spec()["raiden"]
        tasks.append(gevent.spawn(check_version, version))

        # spawn a greenlet to handle the gas reserve check
        tasks.append(gevent.spawn(check_gas_reserve, app_.raiden))
        # spawn a greenlet to handle the periodic check for the network id
        tasks.append(
            gevent.spawn(
                check_network_id, app_.raiden.chain.network_id, app_.raiden.chain.client.web3
            )
        )

        spawn_user_deposit_task = app_.user_deposit and (
            self._options["pathfinding_service_address"] or self._options["enable_monitoring"]
        )
        if spawn_user_deposit_task:
            # spawn a greenlet to handle RDN deposits check
            tasks.append(gevent.spawn(check_rdn_deposits, app_.raiden, app_.user_deposit))

        # spawn a greenlet to handle the functions

        self._startup_hook()

        # wait for interrupt
        event = AsyncResult()

        def sig_set(sig=None, _frame=None):
            event.set(sig)

        gevent.signal(signal.SIGQUIT, sig_set)
        gevent.signal(signal.SIGTERM, sig_set)
        gevent.signal(signal.SIGINT, sig_set)

        # quit if any task exits, successfully or not
        for task in tasks:
            task.link(event)

        try:
            event.get()
            print("Signal received. Shutting down ...")
        except (EthNodeCommunicationError, RequestsConnectionError):
            print(ETHEREUM_NODE_COMMUNICATION_ERROR)
            sys.exit(1)
        except RaidenError as ex:
            click.secho(f"FATAL: {ex}", fg="red")
        except Exception as ex:
            file = NamedTemporaryFile(
                "w",
                prefix=f"raiden-exception-{datetime.utcnow():%Y-%m-%dT%H-%M}",
                suffix=".txt",
                delete=False,
            )
            with file as traceback_file:
                traceback.print_exc(file=traceback_file)
                click.secho(
                    f"FATAL: An unexpected exception occured. "
                    f"A traceback has been written to {traceback_file.name}\n"
                    f"{ex}",
                    fg="red",
                )
        finally:
            self._shutdown_hook()

            def stop_task(task):
                try:
                    if isinstance(task, Runnable):
                        task.stop()
                    else:
                        task.kill()
                finally:
                    task.get()  # re-raise

            gevent.joinall(
                [gevent.spawn(stop_task, task) for task in tasks],
                app_.config.get("shutdown_timeout", settings.DEFAULT_SHUTDOWN_TIMEOUT),
                raise_error=True,
            )

        return app_


class UDPRunner(NodeRunner):
    def run(self):
        super().run()

        (listen_host, listen_port) = split_endpoint(self._options["listen_address"])
        try:
            factory = SocketFactory(listen_host, listen_port, strategy=self._options["nat"])
            with factory as mapped_socket:
                self._options["mapped_socket"] = mapped_socket
                app = self._start_services()

        except RaidenServicePortInUseError:
            click.secho(
                "ERROR: Address %s:%s is in use. "
                "Use --listen-address <host:port> to specify port to listen on."
                % (listen_host, listen_port),
                fg="red",
            )
            sys.exit(1)
        return app


class MatrixRunner(NodeRunner):
    def run(self):
        super().run()
        self._options["mapped_socket"] = None
        return self._start_services()


class EchoNodeRunner(NodeRunner):
    def __init__(self, options: Dict[str, Any], ctx, token_address: typing.TokenAddress):
        super().__init__(options, ctx)
        self._token_address = token_address
        self._echo_node = None

    @property
    def welcome_string(self):
        return "{} [ECHO NODE]".format(super().welcome_string)

    def _startup_hook(self):
        self._echo_node = EchoNode(self._raiden_api, self._token_address)

    def _shutdown_hook(self):
        self._echo_node.stop()<|MERGE_RESOLUTION|>--- conflicted
+++ resolved
@@ -27,11 +27,7 @@
 from raiden.log_config import configure_logging
 from raiden.network.sockfactory import SocketFactory
 from raiden.tasks import check_gas_reserve, check_network_id, check_rdn_deposits, check_version
-<<<<<<< HEAD
 from raiden.rns_constants import RNS_ADDRESS_ZERO
-from raiden.tasks import check_gas_reserve, check_version
-=======
->>>>>>> 40d9d56e
 from raiden.utils import get_system_spec, merge_dict, split_endpoint, typing
 from raiden.utils.echo_node import EchoNode
 from raiden.utils.runnable import Runnable
@@ -114,7 +110,6 @@
 
         tasks = [app_.raiden]  # RaidenService takes care of Transport and AlarmTask
 
-<<<<<<< HEAD
         domain_list = ['http://localhost:*/*', 'http://localhost.lumino:*/*']
 
         self._raiden_api = RaidenAPI(app_.raiden)
@@ -152,28 +147,12 @@
                         "Unable to interact with RNS Public Resolver. Please check youre interacting with the correct contract.")
                     sys.exit(1)
 
-=======
-        domain_list = []
-        if self._options["rpccorsdomain"]:
-            if "," in self._options["rpccorsdomain"]:
-                for domain in self._options["rpccorsdomain"].split(","):
-                    domain_list.append(str(domain))
-            else:
-                domain_list.append(str(self._options["rpccorsdomain"]))
-
-        self._raiden_api = RaidenAPI(app_.raiden)
-
->>>>>>> 40d9d56e
         if self._options["rpc"]:
             rest_api = RestAPI(self._raiden_api)
             (api_host, api_port) = split_endpoint(self._options["api_address"])
             api_server = APIServer(
                 rest_api,
-<<<<<<< HEAD
                 config={'host': api_host, 'port': api_port, 'rnsdomain': self._options['rnsdomain'], 'rskendpoint': self._options['eth_rpc_endpoint']},
-=======
-                config={"host": api_host, "port": api_port},
->>>>>>> 40d9d56e
                 cors_domain_list=domain_list,
                 web_ui=self._options["web_ui"],
                 eth_rpc_endpoint=self._options["eth_rpc_endpoint"],
@@ -190,19 +169,12 @@
                 sys.exit(1)
 
             print(
-<<<<<<< HEAD
                 'The Lumino API RPC server is now running at http://{}:{}/.\n\n'
                     .format(
                     api_host,
                     api_port,
                 ),
-=======
-                "The Raiden API RPC server is now running at http://{}:{}/.\n\n"
-                "See the Raiden documentation for all available endpoints at\n"
-                "http://raiden-network.readthedocs.io/en/stable/rest_api.html".format(
-                    api_host, api_port
-                )
->>>>>>> 40d9d56e
+
             )
             tasks.append(api_server)
 
