# -*- coding: utf8 -*-
from __future__ import print_function

import codecs
import sys
import signal

import yaml
import gevent
from ethereum import slogging

from raiden.raiden_service import RaidenService
from raiden.network.discovery import Discovery
from raiden.network.transport import UDPTransport
from raiden.network.rpc.client import BlockChainService

log = slogging.get_logger(__name__)  # pylint: disable=invalid-name


INITIAL_PORT = 40001


class App(object):  # pylint: disable=too-few-public-methods
    default_config = dict(
        host='',
        port=INITIAL_PORT,
        privkey='',
<<<<<<< HEAD
        # timespan a node requires to learn the secret before the lock expires for him (time in #blocks):
        reveal_timeout=3,
        # how long to wait for a transfer until CancelTransfer is sent (time in milliseconds):
        msg_timeout=100.00
=======
        min_locktime=10,
>>>>>>> a6c228bf
    )

    def __init__(self, config, chain, discovery, transport_class=UDPTransport):
        self.config = config
        self.discovery = discovery
        self.transport = transport_class(config['host'], config['port'])
<<<<<<< HEAD
        self.raiden = RaidenService(chain, config['privkey'], self.transport, discovery, config)
=======
        self.raiden = RaidenService(chain, config['privkey'], self.transport, discovery)
>>>>>>> a6c228bf

        discovery.register(self.raiden.address, self.transport.host, self.transport.port)

    def stop(self):
        self.transport.server.start()


def main():
    import argparse
    parser = argparse.ArgumentParser()
    parser.add_argument('rpc_server', help='The host:port of the json-rpc server')
    parser.add_argument('registry_address', help='The asset registry contract address')
    parser.add_argument('config_file', help='Configuration file for the raiden note')

    parser.add_argument(
        '-h',
        '--host',
        default='0.0.0.0',
        help='Local address that the raiden app will bind to',
    )
    parser.add_argument(
        '-p',
        '--port',
        default=INITIAL_PORT,
        help='Local port that the raiden app will bind to',
    )

    args = parser.parse_args()

    rpc_connection = args.rpc_server.split(':')
    rpc_connection = (rpc_connection[0], int(rpc_connection[1]))
    config_file = args.config_file
    host = args.host
    port = args.port

    with codecs.open(config_file, encoding='utf8') as handler:
        config = yaml.load(handler)

    config['host'] = host
    config['port'] = port

    if 'privkey' not in config:
        print('Missing "privkey" in the configuration file, cannot proceed')
        sys.exit(1)

<<<<<<< HEAD
    blockchain_server = BlockChainService(rpc_connection, args.registry_address)
=======
    blockchain_server = BlockChainService(
        rpc_connection,
        config['privkey'],
        privtoaddr(config['privkey']),
        args.registry_address,
    )
>>>>>>> a6c228bf
    discovery = Discovery()

    for node in config['nodes']:
        discovery.register(node['nodeid'], node['host'], node['port'])

    app = App(config, blockchain_server, discovery)

    for asset_address in blockchain_server.asset_addresses:
<<<<<<< HEAD
        app.raiden.setup_asset(asset_address, app.config['reveal_timeout'])
=======
        app.raiden.setup_asset(asset_address, app.config['min_locktime'])
>>>>>>> a6c228bf

    # TODO:
    # - Ask for confirmation to quit if there are any locked transfers that did
    # not timeout.

    # wait for interrupt
    event = gevent.event.Event()
    gevent.signal(signal.SIGQUIT, event.set)
    gevent.signal(signal.SIGTERM, event.set)
    gevent.signal(signal.SIGINT, event.set)
    event.wait()

    app.stop()


if __name__ == '__main__':
    main()<|MERGE_RESOLUTION|>--- conflicted
+++ resolved
@@ -8,6 +8,7 @@
 import yaml
 import gevent
 from ethereum import slogging
+from ethereum.utils import privtoaddr
 
 from raiden.raiden_service import RaidenService
 from raiden.network.discovery import Discovery
@@ -25,25 +26,17 @@
         host='',
         port=INITIAL_PORT,
         privkey='',
-<<<<<<< HEAD
-        # timespan a node requires to learn the secret before the lock expires for him (time in #blocks):
+        # number of blocks that a node requires to learn the secret before the lock expires
         reveal_timeout=3,
-        # how long to wait for a transfer until CancelTransfer is sent (time in milliseconds):
+        # how long to wait for a transfer until CancelTransfer is sent (time in milliseconds)
         msg_timeout=100.00
-=======
-        min_locktime=10,
->>>>>>> a6c228bf
     )
 
     def __init__(self, config, chain, discovery, transport_class=UDPTransport):
         self.config = config
         self.discovery = discovery
         self.transport = transport_class(config['host'], config['port'])
-<<<<<<< HEAD
         self.raiden = RaidenService(chain, config['privkey'], self.transport, discovery, config)
-=======
-        self.raiden = RaidenService(chain, config['privkey'], self.transport, discovery)
->>>>>>> a6c228bf
 
         discovery.register(self.raiden.address, self.transport.host, self.transport.port)
 
@@ -89,16 +82,12 @@
         print('Missing "privkey" in the configuration file, cannot proceed')
         sys.exit(1)
 
-<<<<<<< HEAD
-    blockchain_server = BlockChainService(rpc_connection, args.registry_address)
-=======
     blockchain_server = BlockChainService(
         rpc_connection,
         config['privkey'],
         privtoaddr(config['privkey']),
         args.registry_address,
     )
->>>>>>> a6c228bf
     discovery = Discovery()
 
     for node in config['nodes']:
@@ -107,11 +96,7 @@
     app = App(config, blockchain_server, discovery)
 
     for asset_address in blockchain_server.asset_addresses:
-<<<<<<< HEAD
         app.raiden.setup_asset(asset_address, app.config['reveal_timeout'])
-=======
-        app.raiden.setup_asset(asset_address, app.config['min_locktime'])
->>>>>>> a6c228bf
 
     # TODO:
     # - Ask for confirmation to quit if there are any locked transfers that did
