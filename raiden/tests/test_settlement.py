# -*- coding: utf8 -*-
import pytest

from raiden.blockchain.net_contract import NettingChannelContract
from raiden.mtree import check_proof
from raiden.tests.utils.messages import setup_messages_cb
from raiden.tests.utils.network import create_network, create_sequential_network
from raiden.tests.utils.transfer import (
    assert_synched_channels,
    channel,
    direct_transfer,
    get_received_transfer,
    # get_sent_transfer,
    hidden_mediated_transfer,
    transfer,
)
from raiden.utils import sha3

# pylint: disable=too-many-locals,too-many-statements


def test_settlement():
    apps = create_network(num_nodes=2, num_assets=1, channels_per_node=1)
    app0, app1 = apps  # pylint: disable=unbalanced-tuple-unpacking

    setup_messages_cb()

    asset_manager0 = app0.raiden.assetmanagers.values()[0]
    asset_manager1 = app1.raiden.assetmanagers.values()[0]

    chain0 = app0.raiden.chain
    asset_address = asset_manager0.asset_address

    channel0 = asset_manager0.channels[app1.raiden.address]
    channel1 = asset_manager1.channels[app0.raiden.address]

    balance0 = channel0.balance
    balance1 = channel1.balance

    amount = 10
    expiration = 10
    secret = 'secret'
    hashlock = sha3(secret)
<<<<<<< HEAD

    assert app1.raiden.address in asset_manager0.channels
    assert asset_manager0.asset_address == asset_manager1.asset_address
    assert channel0.nettingcontract_address == channel1.nettingcontract_address

=======

    assert app1.raiden.address in asset_manager0.channels
    assert asset_manager0.asset_address == asset_manager1.asset_address
    assert channel0.nettingcontract_address == channel1.nettingcontract_address

>>>>>>> a6c228bf
    transfermessage = channel0.create_lockedtransfer(amount, expiration, hashlock)
    app0.raiden.sign(transfermessage)
    channel0.register_transfer(transfermessage)
    channel1.register_transfer(transfermessage)

    assert_synched_channels(
        channel0, balance0, [transfermessage.lock],
        channel1, balance1, []
    )

    # Bob learns the secret, but Alice did not send a signed updated balance to
    # reflect this Bob wants to settle

    nettingcontract_address = channel0.nettingcontract_address
<<<<<<< HEAD
    last_sent_transfers = [transfermessage]
=======
>>>>>>> a6c228bf

    # get proof, that locked transfermessage was in merkle tree, with locked.root
    merkle_proof = channel1.our_state.locked.get_proof(transfermessage)
    root = channel1.our_state.locked.root
    assert check_proof(merkle_proof, root, sha3(transfermessage.lock.as_bytes))

<<<<<<< HEAD
    unlocked = [(merkle_proof, transfermessage.lock, secret)]

    chain0.close(
        asset_address,
        nettingcontract_address,
        app0.raiden.address,
        last_sent_transfers,
        unlocked,
    )

    for _ in range(NettingChannelContract.settle_timeout):
=======
    chain0.close(
        asset_address,
        nettingcontract_address,
        app0.raiden.address,
        transfermessage,
        None,
    )

    unlocked = [(merkle_proof, transfermessage.lock, secret)]

    chain0.unlock(
        asset_address,
        nettingcontract_address,
        app0.raiden.address,
        unlocked,
    )

    for _ in range(NettingChannelContract.locked_time):
>>>>>>> a6c228bf
        chain0.next_block()

    chain0.settle(asset_address, nettingcontract_address)


@pytest.mark.xfail()
def test_settled_lock():
    """ After a lock has it's secret revealed and a transfer happened, the lock
    cannot be used to net any value with the contract.
    """
    deposit = 100
    asset = sha3('test_settled_lock')[:20]
    amount = 30

    # pylint: disable=unbalanced-tuple-unpacking
    apps = create_sequential_network(num_nodes=4, deposit=deposit, asset=asset)

    # mediated transfer with the secret revealed
    transfer(apps[0], apps[3], asset, amount)

    # create the latest transfer
    direct_transfer(apps[0], apps[1], asset, amount)

    secret = ''  # need to get the secret
    attack_channel = channel(apps[2], apps[1], asset)
    secret_transfer = get_received_transfer(attack_channel, 0)
    last_transfer = get_received_transfer(attack_channel, 1)
    nettingcontract_address = attack_channel.nettingcontract_address

    # create a fake proof
    merkle_proof = attack_channel.our_state.locked.get_proof(secret_transfer)

    # call close giving the secret for a transfer that has being revealed
    apps[1].raiden.chain.close(
        asset,
        nettingcontract_address,
        apps[1].raiden.address,
        [last_transfer],
        [(merkle_proof, secret_transfer.lock, secret)],
    )

    # forward the block number to allow settle
<<<<<<< HEAD
    for _ in range(NettingChannelContract.settle_timeout):
=======
    for _ in range(NettingChannelContract.locked_time):
>>>>>>> a6c228bf
        apps[2].raiden.chain.next_block()

    apps[1].raiden.chain.settle(asset, nettingcontract_address)

    # check that the attack FAILED
    # contract = apps[1].raiden.chain.asset_hashchannel[asset][nettingcontract_address]


@pytest.mark.xfail()
def test_start_end_attack():
    """ An attacker can try to steal assets from a hub or the last node in a
    path.

    The attacker needs to use two addresses (A1 and A2) and connect both to the
    hub H, once connected a mediated transfer is initialized from A1 to A2
    through H, once the node A2 receives the mediated transfer the attacker
    uses the it's know secret and reveal to close and settles the channel H-A2,
    without revealing the secret to H's raiden node.

    The intention is to make the hub transfer the asset but for him to be
    unable to require the asset A1.
    """
    asset = sha3('test_two_attack')[:20]
    deposit = 100
    amount = 30
    apps = create_sequential_network(num_nodes=3, deposit=deposit, asset=asset)

    # The attacker creates a mediated transfer from it's account A1, to it's
    # account A2, throught the hub H
    secret = hidden_mediated_transfer(apps, asset, amount)

    attack_channel = channel(apps[2], apps[1], asset)
    attack_transfer = get_received_transfer(attack_channel, 0)
    attack_contract = attack_channel.nettingcontract_address
    hub_contract = channel(apps[1], apps[0], asset).nettingcontract_address

    # the attacker can create a merkle proof of the locked transfer
    merkle_proof = attack_channel.our_state.locked.get_proof(attack_transfer)

    # start the settle counter
    apps[2].raiden.chain.close(
        asset,
        attack_contract,
        apps[2].raiden.address,
        [attack_transfer],
        [],
    )

    # wait until the last block to reveal the secret
    for _ in range(attack_transfer.lock.expiration - 1):
        apps[2].raiden.chain.next_block()

    # since the attacker knows the secret he can net the lock
    apps[2].raiden.chain.close(
        asset,
        attack_contract,
        apps[2].raiden.address,
        [attack_transfer],
        [(merkle_proof, attack_transfer.lock, secret)],
    )
    # XXX: verify that the secret was publicized

    # at this point the hub might not know yet the secret, and won't be able to
    # claim the asset from the channel A1 - H

    # the attacker settle the contract
    apps[2].raiden.chain.next_block()
    apps[2].raiden.chain.settle(asset, attack_contract)

    # at this point the attack has the "stolen" funds
    attack_contract = apps[2].raiden.chain.asset_hashchannel[asset][attack_contract]
    assert attack_contract.participants[apps[2].raiden.address]['netted'] == deposit + amount
    assert attack_contract.participants[apps[1].raiden.address]['netted'] == deposit - amount

    # and the hub's channel A1-H doesn't
    hub_contract = apps[1].raiden.chain.asset_hashchannel[asset][hub_contract]
    assert hub_contract.participants[apps[0].raiden.address]['netted'] == deposit
    assert hub_contract.participants[apps[1].raiden.address]['netted'] == deposit

    # to mitigate the attack the Hub _needs_ to use a lower expiration for the
    # locked transfer between H-A2 than A1-H, since for A2 to acquire the asset
    # it needs to make the secret public in the block chain we publish the
    # secret through an event and the Hub will be able to require it's funds
    apps[1].raiden.chain.next_block()

    # XXX: verify that the Hub has found the secret, close and settle the channel

    # the hub has acquired it's asset
    hub_contract = apps[1].raiden.chain.asset_hashchannel[asset][hub_contract]
    assert hub_contract.participants[apps[0].raiden.address]['netted'] == deposit + amount
    assert hub_contract.participants[apps[1].raiden.address]['netted'] == deposit - amount<|MERGE_RESOLUTION|>--- conflicted
+++ resolved
@@ -41,19 +41,11 @@
     expiration = 10
     secret = 'secret'
     hashlock = sha3(secret)
-<<<<<<< HEAD
 
     assert app1.raiden.address in asset_manager0.channels
     assert asset_manager0.asset_address == asset_manager1.asset_address
     assert channel0.nettingcontract_address == channel1.nettingcontract_address
 
-=======
-
-    assert app1.raiden.address in asset_manager0.channels
-    assert asset_manager0.asset_address == asset_manager1.asset_address
-    assert channel0.nettingcontract_address == channel1.nettingcontract_address
-
->>>>>>> a6c228bf
     transfermessage = channel0.create_lockedtransfer(amount, expiration, hashlock)
     app0.raiden.sign(transfermessage)
     channel0.register_transfer(transfermessage)
@@ -68,29 +60,12 @@
     # reflect this Bob wants to settle
 
     nettingcontract_address = channel0.nettingcontract_address
-<<<<<<< HEAD
-    last_sent_transfers = [transfermessage]
-=======
->>>>>>> a6c228bf
 
     # get proof, that locked transfermessage was in merkle tree, with locked.root
     merkle_proof = channel1.our_state.locked.get_proof(transfermessage)
     root = channel1.our_state.locked.root
     assert check_proof(merkle_proof, root, sha3(transfermessage.lock.as_bytes))
 
-<<<<<<< HEAD
-    unlocked = [(merkle_proof, transfermessage.lock, secret)]
-
-    chain0.close(
-        asset_address,
-        nettingcontract_address,
-        app0.raiden.address,
-        last_sent_transfers,
-        unlocked,
-    )
-
-    for _ in range(NettingChannelContract.settle_timeout):
-=======
     chain0.close(
         asset_address,
         nettingcontract_address,
@@ -108,8 +83,7 @@
         unlocked,
     )
 
-    for _ in range(NettingChannelContract.locked_time):
->>>>>>> a6c228bf
+    for _ in range(NettingChannelContract.settle_timeout):
         chain0.next_block()
 
     chain0.settle(asset_address, nettingcontract_address)
@@ -152,11 +126,7 @@
     )
 
     # forward the block number to allow settle
-<<<<<<< HEAD
     for _ in range(NettingChannelContract.settle_timeout):
-=======
-    for _ in range(NettingChannelContract.locked_time):
->>>>>>> a6c228bf
         apps[2].raiden.chain.next_block()
 
     apps[1].raiden.chain.settle(asset, nettingcontract_address)
