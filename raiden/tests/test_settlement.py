# -*- coding: utf8 -*-
import pytest

from raiden.blockchain.net_contract import NettingChannelContract
from raiden.mtree import check_proof
from raiden.tests.utils.messages import setup_messages_cb
from raiden.tests.utils.transfer import (
    assert_synched_channels,
    channel,
    direct_transfer,
    get_received_transfer,
    hidden_mediated_transfer,
    transfer,
)
from raiden.utils import sha3

# pylint: disable=too-many-locals,too-many-statements


@pytest.mark.parametrize('privatekey_seed', ['settlement:{}'])
@pytest.mark.parametrize('number_of_nodes', [2])
def test_settlement(raiden_network, settle_timeout):
    app0, app1 = raiden_network  # pylint: disable=unbalanced-tuple-unpacking

    setup_messages_cb()

    asset_manager0 = app0.raiden.managers_by_asset_address.values()[0]
    asset_manager1 = app1.raiden.managers_by_asset_address.values()[0]

    chain0 = app0.raiden.chain

    channel0 = asset_manager0.partneraddress_channel[app1.raiden.address]
    channel1 = asset_manager1.partneraddress_channel[app0.raiden.address]

    balance0 = channel0.balance
    balance1 = channel1.balance

    amount = 10
    expiration = 10
    secret = 'secret'
    hashlock = sha3(secret)

    assert app1.raiden.address in asset_manager0.partneraddress_channel
    assert asset_manager0.asset_address == asset_manager1.asset_address
    assert channel0.netting_contract.address == channel1.netting_contract.address

    transfermessage = channel0.create_lockedtransfer(amount, expiration, hashlock)
    app0.raiden.sign(transfermessage)
    channel0.register_transfer(transfermessage)
    channel1.register_transfer(transfermessage)

    assert_synched_channels(
        channel0, balance0, [transfermessage.lock],
        channel1, balance1, []
    )

    # Bob learns the secret, but Alice did not send a signed updated balance to
    # reflect this Bob wants to settle

    # get proof, that locked transfermessage was in merkle tree, with locked.root
    merkle_proof = channel1.our_state.locked.get_proof(transfermessage)
    root = channel1.our_state.locked.root
    assert check_proof(merkle_proof, root, sha3(transfermessage.lock.as_bytes))

    channel0.netting_contract.close(
        app0.raiden.address,
        transfermessage,
        None,
    )

    unlocked = [(merkle_proof, transfermessage.lock, secret)]

    channel0.netting_contract.unlock(
        app0.raiden.address,
        unlocked,
    )

<<<<<<< HEAD
    for _ in range(NettingChannelContract.settle_timeout):
=======
    for _ in range(settle_timeout):
>>>>>>> 6058217f
        chain0.next_block()

    channel0.netting_contract.settle()


@pytest.mark.xfail()
@pytest.mark.parametrize('privatekey_seed', ['settled_lock:{}'])
@pytest.mark.parametrize('number_of_nodes', [4])
def test_settled_lock(asset_address, raiden_network, settle_timeout):
    """ After a lock has it's secret revealed and a transfer happened, the lock
    cannot be used to net any value with the contract.
    """
    asset = asset_address[0]
    amount = 30

    app0, app1, app2, app3 = raiden_network  # pylint: disable=unbalanced-tuple-unpacking

    # mediated transfer with the secret revealed
    transfer(app0, app3, asset, amount)

    # create the latest transfer
    direct_transfer(app0, app1, asset, amount)

    secret = ''  # need to get the secret
    attack_channel = channel(app2, app1, asset)
    secret_transfer = get_received_transfer(attack_channel, 0)
    last_transfer = get_received_transfer(attack_channel, 1)
    netting_contract_address = attack_channel.netting_contract.address

    # create a fake proof
    merkle_proof = attack_channel.our_state.locked.get_proof(secret_transfer)

    # call close giving the secret for a transfer that has being revealed
    attack_channel.netting_contract.close(
        app1.raiden.address,
        last_transfer,
        None
    )

    attack_channel.netting_contract.unlock(
        app1.raiden.address,
        [(merkle_proof, secret_transfer.lock, secret)],
    )

    # forward the block number to allow settle
<<<<<<< HEAD
    for _ in range(NettingChannelContract.settle_timeout):
        apps[2].raiden.chain.next_block()
=======
    for _ in range(settle_timeout):
        app2.raiden.chain.next_block()
>>>>>>> 6058217f

    app1.raiden.chain.settle(asset, netting_contract_address)

    # check that the attack FAILED
    # contract = app1.raiden.chain.asset_hashchannel[asset][netting_contract_address]


@pytest.mark.xfail()
@pytest.mark.parametrize('privatekey_seed', ['start_end_attack:{}'])
@pytest.mark.parametrize('number_of_nodes', [3])
def test_start_end_attack(asset_address, raiden_chain, deposit):
    """ An attacker can try to steal assets from a hub or the last node in a
    path.

    The attacker needs to use two addresses (A1 and A2) and connect both to the
    hub H, once connected a mediated transfer is initialized from A1 to A2
    through H, once the node A2 receives the mediated transfer the attacker
    uses the it's know secret and reveal to close and settles the channel H-A2,
    without revealing the secret to H's raiden node.

    The intention is to make the hub transfer the asset but for him to be
    unable to require the asset A1.
    """
    amount = 30

    asset = asset_address[0]
    app0, app1, app2 = raiden_chain  # pylint: disable=unbalanced-tuple-unpacking

    # The attacker creates a mediated transfer from it's account A1, to it's
    # account A2, throught the hub H
    secret = hidden_mediated_transfer(raiden_chain, asset, amount)

    attack_channel = channel(app2, app1, asset)
    attack_transfer = get_received_transfer(attack_channel, 0)
    attack_contract = attack_channel.netting_contract.address
    hub_contract = channel(app1, app0, asset).netting_contract.address

    # the attacker can create a merkle proof of the locked transfer
    merkle_proof = attack_channel.our_state.locked.get_proof(attack_transfer)

    # start the settle counter
    attack_channel.netting_channel.close(
        app2.raiden.address,
        attack_transfer,
        None
    )

    # wait until the last block to reveal the secret
    for _ in range(attack_transfer.lock.expiration - 1):
        app2.raiden.chain.next_block()

    # since the attacker knows the secret he can net the lock
    attack_channel.netting_channel.unlock(
        [(merkle_proof, attack_transfer.lock, secret)],
    )
    # XXX: verify that the secret was publicized

    # at this point the hub might not know yet the secret, and won't be able to
    # claim the asset from the channel A1 - H

    # the attacker settle the contract
    app2.raiden.chain.next_block()

    attack_channel.netting_channel.settle(asset, attack_contract)

    # at this point the attack has the "stolen" funds
    attack_contract = app2.raiden.chain.asset_hashchannel[asset][attack_contract]
    assert attack_contract.participants[app2.raiden.address]['netted'] == deposit + amount
    assert attack_contract.participants[app1.raiden.address]['netted'] == deposit - amount

    # and the hub's channel A1-H doesn't
    hub_contract = app1.raiden.chain.asset_hashchannel[asset][hub_contract]
    assert hub_contract.participants[app0.raiden.address]['netted'] == deposit
    assert hub_contract.participants[app1.raiden.address]['netted'] == deposit

    # to mitigate the attack the Hub _needs_ to use a lower expiration for the
    # locked transfer between H-A2 than A1-H, since for A2 to acquire the asset
    # it needs to make the secret public in the block chain we publish the
    # secret through an event and the Hub will be able to require it's funds
    app1.raiden.chain.next_block()

    # XXX: verify that the Hub has found the secret, close and settle the channel

    # the hub has acquired it's asset
    hub_contract = app1.raiden.chain.asset_hashchannel[asset][hub_contract]
    assert hub_contract.participants[app0.raiden.address]['netted'] == deposit + amount
    assert hub_contract.participants[app1.raiden.address]['netted'] == deposit - amount<|MERGE_RESOLUTION|>--- conflicted
+++ resolved
@@ -75,11 +75,7 @@
         unlocked,
     )
 
-<<<<<<< HEAD
-    for _ in range(NettingChannelContract.settle_timeout):
-=======
     for _ in range(settle_timeout):
->>>>>>> 6058217f
         chain0.next_block()
 
     channel0.netting_contract.settle()
@@ -125,13 +121,8 @@
     )
 
     # forward the block number to allow settle
-<<<<<<< HEAD
-    for _ in range(NettingChannelContract.settle_timeout):
-        apps[2].raiden.chain.next_block()
-=======
     for _ in range(settle_timeout):
         app2.raiden.chain.next_block()
->>>>>>> 6058217f
 
     app1.raiden.chain.settle(asset, netting_contract_address)
 
