--- conflicted
+++ resolved
@@ -1,10 +1,6 @@
 from binascii import unhexlify
 
 from eth_utils import (
-<<<<<<< HEAD
-    encode_hex,
-=======
->>>>>>> ad950a3e
     is_binary_address,
     to_checksum_address,
     to_normalized_address,
